--- conflicted
+++ resolved
@@ -115,32 +115,24 @@
 	return nil
 }
 
-<<<<<<< HEAD
-func (k *Kserve) configureServerless(dscispec *dsciv1.DSCInitializationSpec) error {
-=======
 func (k *Kserve) configureServerless(ctx context.Context, instance *dsciv1.DSCInitializationSpec) error {
->>>>>>> f3e6a135
 	switch k.Serving.ManagementState {
 	case operatorv1.Unmanaged: // Bring your own CR
 		fmt.Println("Serverless CR is not configured by the operator, we won't do anything")
 
 	case operatorv1.Removed: // we remove serving CR
 		fmt.Println("existing Serverless CR (owned by operator) will be removed")
-<<<<<<< HEAD
-		if err := k.removeServerlessFeatures(dscispec); err != nil {
-=======
 		if err := k.removeServerlessFeatures(ctx, instance); err != nil {
->>>>>>> f3e6a135
 			return err
 		}
 
 	case operatorv1.Managed: // standard workflow to create CR
-		switch dscispec.ServiceMesh.ManagementState {
+		switch instance.ServiceMesh.ManagementState {
 		case operatorv1.Unmanaged, operatorv1.Removed:
 			return errors.New("ServiceMesh is need to set to 'Managed' in DSCI CR, it is required by KServe serving field")
 		}
 
-		serverlessFeatures := feature.ComponentFeaturesHandler(k.GetComponentName(), dscispec.ApplicationsNamespace, k.configureServerlessFeatures(dscispec))
+		serverlessFeatures := feature.ComponentFeaturesHandler(k.GetComponentName(), instance.ApplicationsNamespace, k.configureServerlessFeatures(instance))
 
 		if err := serverlessFeatures.Apply(ctx); err != nil {
 			return err
@@ -149,13 +141,8 @@
 	return nil
 }
 
-<<<<<<< HEAD
-func (k *Kserve) removeServerlessFeatures(dscispec *dsciv1.DSCInitializationSpec) error {
-	serverlessFeatures := feature.ComponentFeaturesHandler(k.GetComponentName(), dscispec.ApplicationsNamespace, k.configureServerlessFeatures(dscispec))
-=======
 func (k *Kserve) removeServerlessFeatures(ctx context.Context, instance *dsciv1.DSCInitializationSpec) error {
-	serverlessFeatures := feature.ComponentFeaturesHandler(k.GetComponentName(), instance, k.configureServerlessFeatures())
->>>>>>> f3e6a135
+	serverlessFeatures := feature.ComponentFeaturesHandler(k.GetComponentName(), instance.ApplicationsNamespace, k.configureServerlessFeatures(instance))
 
 	return serverlessFeatures.Delete(ctx)
 }