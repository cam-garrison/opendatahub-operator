--- conflicted
+++ resolved
@@ -27,13 +27,10 @@
 	ServerlessOperator     = "serverless-operator"
 )
 
-<<<<<<< HEAD
-=======
 // Verifies that Kserve implements ComponentInterface.
 var _ components.ComponentInterface = (*Kserve)(nil)
 
 // Kserve struct holds the configuration for the Kserve component.
->>>>>>> 733423fb
 // +kubebuilder:object:generate=true
 type Kserve struct {
 	components.Component `json:""`
