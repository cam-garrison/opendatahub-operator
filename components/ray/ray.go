--- conflicted
+++ resolved
@@ -57,11 +57,7 @@
 }
 
 func (r *Ray) ReconcileComponent(ctx context.Context, cli client.Client, logger logr.Logger,
-<<<<<<< HEAD
-	owner metav1.Object, dscispec *dsciv1.DSCInitializationSpec, _ bool, _ capabilities.PlatformCapabilities) error {
-=======
-	owner metav1.Object, dscispec *dsciv1.DSCInitializationSpec, platform cluster.Platform, _ bool) error {
->>>>>>> 1b04761f
+	owner metav1.Object, dscispec *dsciv1.DSCInitializationSpec, platform cluster.Platform, _ bool, _ capabilities.PlatformCapabilities) error {
 	l := r.ConfigComponentLogger(logger, ComponentName, dscispec)
 
 	var imageParamMap = map[string]string{
