package components

import (
	"fmt"
	"os"
	"path/filepath"
	"strings"

	operatorv1 "github.com/openshift/api/operator/v1"
	"gopkg.in/yaml.v2"
	metav1 "k8s.io/apimachinery/pkg/apis/meta/v1"
	"sigs.k8s.io/controller-runtime/pkg/client"

	dsciv1 "github.com/opendatahub-io/opendatahub-operator/v2/apis/dscinitialization/v1"
)

<<<<<<< HEAD
=======
// Component struct defines the basis for each OpenDataHub component configuration.
>>>>>>> 733423fb
// +kubebuilder:object:generate=true
type Component struct {
	// Set to one of the following values:
	//
	// - "Managed" : the operator is actively managing the component and trying to keep it active.
	//               It will only upgrade the component if it is safe to do so
	//
	// - "Removed" : the operator is actively managing the component and will not install it,
	//               or if it is installed, the operator will try to remove it
	//
	// +kubebuilder:validation:Enum=Managed;Removed
	ManagementState operatorv1.ManagementState `json:"managementState,omitempty"`
	// Add any other common fields across components below

	// Add developer fields
	// +optional
	// +operator-sdk:csv:customresourcedefinitions:type=spec,order=2
	DevFlags DevFlags `json:"devFlags,omitempty"`
}

func (c *Component) GetManagementState() operatorv1.ManagementState {
	return c.ManagementState
}

func (c *Component) Cleanup(_ client.Client, _ *dsciv1.DSCInitializationSpec) error {
	// noop
	return nil
}

func (c *Component) SetImageParamsMap(imageMap map[string]string) map[string]string {
	return imageMap
}

// DevFlags defines list of fields that can be used by developers to test customizations. This is not recommended
// to be used in production environment.
// +kubebuilder:object:generate=true
type DevFlags struct {
	// List of custom manifests for the given component
	// +optional
	Manifests []ManifestsConfig `json:"manifests,omitempty"`
}

type ManifestsConfig struct {
	// uri is the URI point to a git repo with tag/branch. e.g  https://github.com/org/repo/tarball/<tag/branch>
	// +optional
	// +kubebuilder:default:=""
	// +operator-sdk:csv:customresourcedefinitions:type=spec,order=1
	URI string `json:"uri,omitempty"`

	// contextDir is the relative path to the folder containing manifests in a repository
	// +optional
	// +kubebuilder:default:=""
	// +operator-sdk:csv:customresourcedefinitions:type=spec,order=2
	ContextDir string `json:"contextDir,omitempty"`

	// sourcePath is the subpath within contextDir where kustomize builds start. Examples include any sub-folder or path: `base`, `overlays/dev`, `default`, `odh` etc
	// +optional
	// +kubebuilder:default:=""
	// +operator-sdk:csv:customresourcedefinitions:type=spec,order=3
	SourcePath string `json:"sourcePath,omitempty"`
}

type ComponentInterface interface {
	ReconcileComponent(cli client.Client, owner metav1.Object, DSCISpec *dsciv1.DSCInitializationSpec, currentComponentStatus bool) error
	Cleanup(cli client.Client, DSCISpec *dsciv1.DSCInitializationSpec) error
	GetComponentName() string
	GetManagementState() operatorv1.ManagementState
	SetImageParamsMap(imageMap map[string]string) map[string]string
	OverrideManifests(platform string) error
	UpdatePrometheusConfig(cli client.Client, enable bool, component string) error
}

// UpdatePrometheusConfig update prometheus-configs.yaml to include/exclude <component>.rules
// parameter enable when set to true to add new rules, when set to false to remove existing rules.
func (c *Component) UpdatePrometheusConfig(_ client.Client, enable bool, component string) error {
	prometheusconfigPath := filepath.Join("/opt/manifests", "monitoring", "prometheus", "apps", "prometheus-configs.yaml")

	// create a struct to mock poremtheus.yml
	type ConfigMap struct {
		APIVersion string `yaml:"apiVersion"`
		Kind       string `yaml:"kind"`
		Metadata   struct {
			Name      string `yaml:"name"`
			Namespace string `yaml:"namespace"`
		} `yaml:"metadata"`
		Data struct {
			PrometheusYML      string `yaml:"prometheus.yml"`
			OperatorRules      string `yaml:"operator-recording.rules"`
			DeadManSnitchRules string `yaml:"deadmanssnitch-alerting.rules"`
			CFRRules           string `yaml:"codeflare-recording.rules"`
			CRARules           string `yaml:"codeflare-alerting.rules"`
			DashboardRRules    string `yaml:"rhods-dashboard-recording.rule"`
			DashboardARules    string `yaml:"rhods-dashboard-alerting.rules"`
			DSPRRules          string `yaml:"data-science-pipelines-operator-recording.rules"`
			DSPARules          string `yaml:"data-science-pipelines-operator-alerting.rules"`
			MMRRules           string `yaml:"model-mesh-recording.rules"`
			MMARules           string `yaml:"model-mesh-alerting.rules"`
			OdhModelRRules     string `yaml:"odh-model-controller-recording.rules"`
			OdhModelARules     string `yaml:"odh-model-controller-alerting.rules"`
			RayARules          string `yaml:"ray-alerting.rules"`
			WorkbenchesRRules  string `yaml:"workbenches-recording.rules"`
			WorkbenchesARules  string `yaml:"workbenches-alerting.rules"`
		} `yaml:"data"`
	}
	var configMap ConfigMap
	// prometheusContent will represent content of prometheus.yml due to its dynamic struct
	var prometheusContent map[interface{}]interface{}

	// read prometheus.yml from local disk /opt/mainfests/monitoring/prometheus/apps/
	yamlData, err := os.ReadFile(prometheusconfigPath)
	if err != nil {
		return err
	}
	if err := yaml.Unmarshal(yamlData, &configMap); err != nil {
		return err
	}

	// get prometheus.yml part from configmap
	if err := yaml.Unmarshal([]byte(configMap.Data.PrometheusYML), &prometheusContent); err != nil {
		return err
	}

	// to add component rules when it is not there yet
	if enable {
		// Check if the rule not yet exists in rule_files
		if !strings.Contains(configMap.Data.PrometheusYML, component+"*.rules") {
			// check if have rule_files
			if ruleFiles, ok := prometheusContent["rule_files"]; ok {
				if ruleList, isList := ruleFiles.([]interface{}); isList {
					// add new component rules back to rule_files
					ruleList = append(ruleList, component+"*.rules")
					prometheusContent["rule_files"] = ruleList
				}
			}
		}
	} else { // to remove component rules if it is there
		fmt.Println("Removing prometheus rule: " + component + "*.rules")
		if ruleList, ok := prometheusContent["rule_files"].([]interface{}); ok {
			for i, item := range ruleList {
				if rule, isStr := item.(string); isStr && rule == component+"*.rules" {
					ruleList = append(ruleList[:i], ruleList[i+1:]...)

					break
				}
			}
			prometheusContent["rule_files"] = ruleList
		}
	}

	// Marshal back
	newDataYAML, err := yaml.Marshal(&prometheusContent)
	if err != nil {
		return err
	}
	configMap.Data.PrometheusYML = string(newDataYAML)

	newyamlData, err := yaml.Marshal(&configMap)
	if err != nil {
		return err
	}

	// Write the modified content back to the file
	err = os.WriteFile(prometheusconfigPath, newyamlData, 0)

	return err
}<|MERGE_RESOLUTION|>--- conflicted
+++ resolved
@@ -14,10 +14,7 @@
 	dsciv1 "github.com/opendatahub-io/opendatahub-operator/v2/apis/dscinitialization/v1"
 )
 
-<<<<<<< HEAD
-=======
 // Component struct defines the basis for each OpenDataHub component configuration.
->>>>>>> 733423fb
 // +kubebuilder:object:generate=true
 type Component struct {
 	// Set to one of the following values:
