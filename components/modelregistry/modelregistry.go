// Package modelregistry provides utility functions to config ModelRegistry, an ML Model metadata repository service
// +groupName=datasciencecluster.opendatahub.io
package modelregistry

import (
	"context"
	"fmt"
	"path/filepath"

	"github.com/go-logr/logr"
	operatorv1 "github.com/openshift/api/operator/v1"
	metav1 "k8s.io/apimachinery/pkg/apis/meta/v1"
	"k8s.io/apimachinery/pkg/runtime/schema"
	"sigs.k8s.io/controller-runtime/pkg/client"

	dsciv1 "github.com/opendatahub-io/opendatahub-operator/v2/apis/dscinitialization/v1"
	"github.com/opendatahub-io/opendatahub-operator/v2/components"
	"github.com/opendatahub-io/opendatahub-operator/v2/pkg/cluster"
	"github.com/opendatahub-io/opendatahub-operator/v2/pkg/deploy"
	"github.com/opendatahub-io/opendatahub-operator/v2/platform/capabilities"
)

const modelRegistryNS = "odh-model-registries"

var (
	ComponentName = "model-registry-operator"
	Path          = deploy.DefaultManifestPath + "/" + ComponentName + "/overlays/odh"
	// we should not apply this label to the namespace, as it triggered namspace deletion during operator uninstall
	// modelRegistryLabels = cluster.WithLabels(
	// 	labels.ODH.OwnedNamespace, "true",
	// ).
)

// Contracts for ModelRegistry component.
var _ components.ComponentInterface = (*ModelRegistry)(nil)

// ModelRegistry struct holds the configuration for the ModelRegistry component.
// +kubebuilder:object:generate=true
type ModelRegistry struct {
	components.Component `json:""`
}

func (m *ModelRegistry) OverrideManifests(_ string) error {
	// If devflags are set, update default manifests path
	if len(m.DevFlags.Manifests) != 0 {
		manifestConfig := m.DevFlags.Manifests[0]
		if err := deploy.DownloadManifests(ComponentName, manifestConfig); err != nil {
			return err
		}
		// If overlay is defined, update paths
		defaultKustomizePath := "overlays/odh"
		if manifestConfig.SourcePath != "" {
			defaultKustomizePath = manifestConfig.SourcePath
		}
		Path = filepath.Join(deploy.DefaultManifestPath, ComponentName, defaultKustomizePath)
	}

	return nil
}

func (m *ModelRegistry) GetComponentName() string {
	return ComponentName
}

<<<<<<< HEAD
func (m *ModelRegistry) ReconcileComponent(_ context.Context, cli client.Client, logger logr.Logger,
	owner metav1.Object, dscispec *dsciv1.DSCInitializationSpec, _ bool, c capabilities.PlatformCapabilities) error {
=======
func (m *ModelRegistry) ReconcileComponent(ctx context.Context, cli client.Client, logger logr.Logger,
	owner metav1.Object, dscispec *dsciv1.DSCInitializationSpec, _ bool) error {
>>>>>>> 3e75f9f1
	l := m.ConfigComponentLogger(logger, ComponentName, dscispec)
	var imageParamMap = map[string]string{
		"IMAGES_MODELREGISTRY_OPERATOR": "RELATED_IMAGE_ODH_MODEL_REGISTRY_OPERATOR_IMAGE",
		"IMAGES_GRPC_SERVICE":           "RELATED_IMAGE_ODH_MLMD_GRPC_SERVER_IMAGE",
		"IMAGES_REST_SERVICE":           "RELATED_IMAGE_ODH_MODEL_REGISTRY_IMAGE",
	}
	enabled := m.GetManagementState() == operatorv1.Managed

	platform, err := cluster.GetPlatform(cli)
	if err != nil {
		return err
	}

	if enabled {
		if m.DevFlags != nil {
			// Download manifests and update paths
			if err = m.OverrideManifests(string(platform)); err != nil {
				return err
			}
		}

		// Update image parameters only when we do not have customized manifests set
		if (dscispec.DevFlags == nil || dscispec.DevFlags.ManifestsUri == "") && (m.DevFlags == nil || len(m.DevFlags.Manifests) == 0) {
			if err := deploy.ApplyParams(Path, imageParamMap, false); err != nil {
				return fmt.Errorf("failed to update image from %s : %w", Path, err)
			}
		}

		// Create odh-model-registries namespace
		// We do not delete this namespace even when ModelRegistry is Removed or when operator is uninstalled.
<<<<<<< HEAD
		namespacedSMCP := fmt.Sprintf("%s/%s", dscispec.ServiceMesh.ControlPlane.Namespace, dscispec.ServiceMesh.ControlPlane.Name)
		_, err := cluster.CreateNamespace(cli, modelRegistryNS, cluster.WithAnnotations("service-mesh.opendatahub.io/member-of", namespacedSMCP))
=======
		_, err := cluster.CreateNamespace(ctx, cli, "odh-model-registries")
>>>>>>> 3e75f9f1
		if err != nil {
			return err
		}
	}

	if c.Authorization().IsAvailable() && enabled {
		c.Authorization().ProtectedResources(m.ProtectedResources()...)
	}

	// Deploy ModelRegistry Operator
	err = deploy.DeployManifestsFromPath(cli, owner, Path, dscispec.ApplicationsNamespace, m.GetComponentName(), enabled)
	if err != nil {
		return err
	}
	l.Info("apply manifests done")
<<<<<<< HEAD
	return err
}

func (m *ModelRegistry) ProtectedResources() []capabilities.ProtectedResource {
	return []capabilities.ProtectedResource{
		{
			GroupVersionKind: schema.GroupVersionKind{
				Group:   "modelregistry.opendatahub.io",
				Version: "v1alpha1",
				Kind:    "ModelRegistry",
			},
			Resources: "modelregistries",
			WorkloadSelector: map[string]string{
				"app.kubernetes.io/component": "model-registry",
			},
			HostPaths: []string{"status.URL"},
			Ports:     []string{"8080"},
		},
	}
=======

	// Create additional model registry resources, componentEnabled=true because these extras are never deleted!
	err = deploy.DeployManifestsFromPath(cli, owner, Path+"/extras", dscispec.ApplicationsNamespace, m.GetComponentName(), true)
	if err != nil {
		return err
	}
	l.Info("apply extra manifests done")

	return nil
>>>>>>> 3e75f9f1
}<|MERGE_RESOLUTION|>--- conflicted
+++ resolved
@@ -62,13 +62,8 @@
 	return ComponentName
 }
 
-<<<<<<< HEAD
-func (m *ModelRegistry) ReconcileComponent(_ context.Context, cli client.Client, logger logr.Logger,
+func (m *ModelRegistry) ReconcileComponent(ctx context.Context, cli client.Client, logger logr.Logger,
 	owner metav1.Object, dscispec *dsciv1.DSCInitializationSpec, _ bool, c capabilities.PlatformCapabilities) error {
-=======
-func (m *ModelRegistry) ReconcileComponent(ctx context.Context, cli client.Client, logger logr.Logger,
-	owner metav1.Object, dscispec *dsciv1.DSCInitializationSpec, _ bool) error {
->>>>>>> 3e75f9f1
 	l := m.ConfigComponentLogger(logger, ComponentName, dscispec)
 	var imageParamMap = map[string]string{
 		"IMAGES_MODELREGISTRY_OPERATOR": "RELATED_IMAGE_ODH_MODEL_REGISTRY_OPERATOR_IMAGE",
@@ -99,12 +94,8 @@
 
 		// Create odh-model-registries namespace
 		// We do not delete this namespace even when ModelRegistry is Removed or when operator is uninstalled.
-<<<<<<< HEAD
 		namespacedSMCP := fmt.Sprintf("%s/%s", dscispec.ServiceMesh.ControlPlane.Namespace, dscispec.ServiceMesh.ControlPlane.Name)
-		_, err := cluster.CreateNamespace(cli, modelRegistryNS, cluster.WithAnnotations("service-mesh.opendatahub.io/member-of", namespacedSMCP))
-=======
-		_, err := cluster.CreateNamespace(ctx, cli, "odh-model-registries")
->>>>>>> 3e75f9f1
+		_, err := cluster.CreateNamespace(ctx, cli, modelRegistryNS, cluster.WithAnnotations("service-mesh.opendatahub.io/member-of", namespacedSMCP))
 		if err != nil {
 			return err
 		}
@@ -120,8 +111,15 @@
 		return err
 	}
 	l.Info("apply manifests done")
-<<<<<<< HEAD
-	return err
+
+	// Create additional model registry resources, componentEnabled=true because these extras are never deleted!
+	err = deploy.DeployManifestsFromPath(cli, owner, Path+"/extras", dscispec.ApplicationsNamespace, m.GetComponentName(), true)
+	if err != nil {
+		return err
+	}
+	l.Info("apply extra manifests done")
+
+	return nil
 }
 
 func (m *ModelRegistry) ProtectedResources() []capabilities.ProtectedResource {
@@ -140,15 +138,4 @@
 			Ports:     []string{"8080"},
 		},
 	}
-=======
-
-	// Create additional model registry resources, componentEnabled=true because these extras are never deleted!
-	err = deploy.DeployManifestsFromPath(cli, owner, Path+"/extras", dscispec.ApplicationsNamespace, m.GetComponentName(), true)
-	if err != nil {
-		return err
-	}
-	l.Info("apply extra manifests done")
-
-	return nil
->>>>>>> 3e75f9f1
 }