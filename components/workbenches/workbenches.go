// Package workbenches provides utility functions to config Workbenches to secure Jupyter Notebook in Kubernetes environments with support for OAuth
package workbenches

import (
	"path/filepath"
	"strings"

	operatorv1 "github.com/openshift/api/operator/v1"
	metav1 "k8s.io/apimachinery/pkg/apis/meta/v1"
	"sigs.k8s.io/controller-runtime/pkg/client"

	dsci "github.com/opendatahub-io/opendatahub-operator/v2/apis/dscinitialization/v1"
	"github.com/opendatahub-io/opendatahub-operator/v2/components"
	"github.com/opendatahub-io/opendatahub-operator/v2/pkg/cluster"
	"github.com/opendatahub-io/opendatahub-operator/v2/pkg/deploy"
	"github.com/opendatahub-io/opendatahub-operator/v2/pkg/feature/servicemesh"
)

var (
	ComponentName          = "workbenches"
	DependentComponentName = "notebooks"
	// manifests for nbc in ODH and downstream + downstream use it for imageparams.
	notebookControllerPath = deploy.DefaultManifestPath + "/odh-notebook-controller/odh-notebook-controller/base"
	// manifests for ODH nbc
	kfnotebookControllerPath            = deploy.DefaultManifestPath + "/odh-notebook-controller/kf-notebook-controller/overlays/openshift"
	kfnotebookControllerServiceMeshPath = deploy.DefaultManifestPath + "/odh-notebook-controller/kf-notebook-controller/overlays/service-mesh"
	notebookImagesPath                  = deploy.DefaultManifestPath + "/notebooks/overlays/additional"
	notebookImagesPathSupported         = deploy.DefaultManifestPath + "/jupyterhub/notebook-images/overlays/additional"
)

// Verifies that Workbench implements ComponentInterface.
var _ components.ComponentInterface = (*Workbenches)(nil)

// Workbenches struct holds the configuration for the Workbenches component.
// +kubebuilder:object:generate=true
type Workbenches struct {
	components.Component `json:""`
}

func (w *Workbenches) OverrideManifests(platform string) error {
	// Download manifests if defined by devflags
	if len(w.DevFlags.Manifests) != 0 {
		// Go through each manifest and set the overlays if defined
		for _, subcomponent := range w.DevFlags.Manifests {
			if strings.Contains(subcomponent.URI, DependentComponentName) {
				// Download subcomponent
				if err := deploy.DownloadManifests(DependentComponentName, subcomponent); err != nil {
					return err
				}
				// If overlay is defined, update paths
				defaultKustomizePath := "overlays/additional"
				defaultKustomizePathSupported := "notebook-images/overlays/additional"
				if subcomponent.SourcePath != "" {
					defaultKustomizePath = subcomponent.SourcePath
					defaultKustomizePathSupported = subcomponent.SourcePath
				}
				if platform == string(deploy.ManagedRhods) || platform == string(deploy.SelfManagedRhods) {
					notebookImagesPathSupported = filepath.Join(deploy.DefaultManifestPath, "jupyterhub", defaultKustomizePathSupported)
				} else {
					notebookImagesPath = filepath.Join(deploy.DefaultManifestPath, DependentComponentName, defaultKustomizePath)
				}
			}

			if strings.Contains(subcomponent.ContextDir, "components/odh-notebook-controller") {
				// Download subcomponent
				if err := deploy.DownloadManifests("odh-notebook-controller/odh-notebook-controller", subcomponent); err != nil {
					return err
				}
				// If overlay is defined, update paths
				defaultKustomizePathNbc := "base"
				if subcomponent.SourcePath != "" {
					defaultKustomizePathNbc = subcomponent.SourcePath
				}
				notebookControllerPath = filepath.Join(deploy.DefaultManifestPath, "odh-notebook-controller/odh-notebook-controller", defaultKustomizePathNbc)
			}

			if strings.Contains(subcomponent.ContextDir, "components/notebook-controller") {
				// Download subcomponent
				if err := deploy.DownloadManifests("odh-notebook-controller/kf-notebook-controller", subcomponent); err != nil {
					return err
				}
				// If overlay is defined, update paths
				defaultKustomizePathKfNbc := "overlays/openshift"
				if subcomponent.SourcePath != "" {
					defaultKustomizePathKfNbc = subcomponent.SourcePath
				}
				kfnotebookControllerPath = filepath.Join(deploy.DefaultManifestPath, "odh-notebook-controller/kf-notebook-controller", defaultKustomizePathKfNbc)
			}
		}
	}

	return nil
}

func (w *Workbenches) GetComponentName() string {
	return ComponentName
}

func (w *Workbenches) ReconcileComponent(cli client.Client, owner metav1.Object, dscispec *dsci.DSCInitializationSpec, _ bool) error {
	var imageParamMap = map[string]string{
		"odh-notebook-controller-image":    "RELATED_IMAGE_ODH_NOTEBOOK_CONTROLLER_IMAGE",
		"odh-kf-notebook-controller-image": "RELATED_IMAGE_ODH_KF_NOTEBOOK_CONTROLLER_IMAGE",
	}

	// Set default notebooks namespace
	// Create rhods-notebooks namespace in managed platforms
	enabled := w.GetManagementState() == operatorv1.Managed
	monitoringEnabled := dscispec.Monitoring.ManagementState == operatorv1.Managed
	platform, err := deploy.GetPlatform(cli)
	if err != nil {
		return err
	}

	// Set default notebooks namespace
	// Create rhods-notebooks namespace in managed platforms
	if enabled {
		// Download manifests and update paths
		if err = w.OverrideManifests(string(platform)); err != nil {
			return err
		}

		if platform == deploy.SelfManagedRhods || platform == deploy.ManagedRhods {
<<<<<<< HEAD
			if _, err := cluster.CreateNamespace(cli, "rhods-notebooks"); err != nil {
=======
			_, err := cluster.CreateNamespace(cli, "rhods-notebooks", cluster.WithLabels(cluster.ODHGeneratedNamespaceLabel, "true"))
			if err != nil {
>>>>>>> 04560728
				// no need to log error as it was already logged in createOdhNamespace
				return err
			}
		}
		if err := cluster.UpdatePodSecurityRolebinding(cli, dscispec.ApplicationsNamespace, "notebook-controller-service-account"); err != nil {
			return err
		}
	}

	shouldConfigureServiceMesh, err := deploy.ShouldConfigureServiceMesh(cli, dscispec)
	if err != nil {
		return err
	}
	if shouldConfigureServiceMesh {
		if err := servicemesh.OverwriteIstioGatewayVar(dscispec.ApplicationsNamespace, kfnotebookControllerServiceMeshPath); err != nil {
			return err
		}
	}

	if err := deploy.DeployManifestsFromPath(cli, owner, notebookControllerPath, dscispec.ApplicationsNamespace, ComponentName, enabled); err != nil {
		return err
	}

	// Update image parameters for nbc in downstream
	if enabled {
		if dscispec.DevFlags.ManifestsUri == "" && len(w.DevFlags.Manifests) == 0 {
			if platform == deploy.ManagedRhods || platform == deploy.SelfManagedRhods {
				// for kf-notebook-controller image
				if err := deploy.ApplyParams(notebookControllerPath, w.SetImageParamsMap(imageParamMap), false); err != nil {
					return err
				}
				// for odh-notebook-controller image
				if err := deploy.ApplyParams(kfnotebookControllerPath, w.SetImageParamsMap(imageParamMap), false); err != nil {
					return err
				}
			}
		}
	}

	var manifestsPath string
	if platform == deploy.OpenDataHub || platform == "" {
		path := kfnotebookControllerPath
		if shouldConfigureServiceMesh {
			path = kfnotebookControllerServiceMeshPath
		}
		// only for ODH after transit to kubeflow repo
		if err = deploy.DeployManifestsFromPath(cli, owner,
			path,
			dscispec.ApplicationsNamespace,
			ComponentName, enabled); err != nil {
			return err
		}
		manifestsPath = notebookImagesPath
	} else {
		manifestsPath = notebookImagesPathSupported
	}
	if err = deploy.DeployManifestsFromPath(cli, owner,
		manifestsPath,
		dscispec.ApplicationsNamespace,
		ComponentName, enabled); err != nil {
		return err
	}
	// CloudService Monitoring handling
	if platform == deploy.ManagedRhods {
		if err := w.UpdatePrometheusConfig(cli, enabled && monitoringEnabled, ComponentName); err != nil {
			return err
		}
		if err = deploy.DeployManifestsFromPath(cli, owner,
			filepath.Join(deploy.DefaultManifestPath, "monitoring", "prometheus", "apps"),
			dscispec.Monitoring.Namespace,
			ComponentName+"prometheus", true); err != nil {
			return err
		}
	}

	return nil
}<|MERGE_RESOLUTION|>--- conflicted
+++ resolved
@@ -120,12 +120,7 @@
 		}
 
 		if platform == deploy.SelfManagedRhods || platform == deploy.ManagedRhods {
-<<<<<<< HEAD
-			if _, err := cluster.CreateNamespace(cli, "rhods-notebooks"); err != nil {
-=======
-			_, err := cluster.CreateNamespace(cli, "rhods-notebooks", cluster.WithLabels(cluster.ODHGeneratedNamespaceLabel, "true"))
-			if err != nil {
->>>>>>> 04560728
+			if _, err := cluster.CreateNamespace(cli, "rhods-notebooks", cluster.WithLabels(cluster.ODHGeneratedNamespaceLabel, "true")); err != nil {
 				// no need to log error as it was already logged in createOdhNamespace
 				return err
 			}
