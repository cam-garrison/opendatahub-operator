--- conflicted
+++ resolved
@@ -18,13 +18,10 @@
 	Path          = deploy.DefaultManifestPath + "/" + "trustyai-service-operator/base"
 )
 
-<<<<<<< HEAD
-=======
 // Verifies that TrustyAI implements ComponentInterface.
 var _ components.ComponentInterface = (*TrustyAI)(nil)
 
 // TrustyAI struct holds the configuration for the TrustyAI component.
->>>>>>> 733423fb
 // +kubebuilder:object:generate=true
 type TrustyAI struct {
 	components.Component `json:""`
