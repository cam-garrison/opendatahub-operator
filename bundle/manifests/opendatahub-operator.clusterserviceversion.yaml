--- conflicted
+++ resolved
@@ -72,11 +72,7 @@
     categories: AI/Machine Learning, Big Data
     certified: "False"
     containerImage: quay.io/opendatahub/opendatahub-operator:v2.1.0
-<<<<<<< HEAD
-    createdAt: "2023-10-30T14:16:57Z"
-=======
     createdAt: "2023-10-30T14:38:57Z"
->>>>>>> adb66588
     olm.skipRange: '>=1.0.0 <2.0.0'
     operatorframework.io/initialization-resource: |-
       {
@@ -832,11 +828,19 @@
         - apiGroups:
           - dscinitialization.opendatahub.io
           resources:
-<<<<<<< HEAD
+          - featuretrackers
+          verbs:
+          - create
+          - delete
+          - get
+          - list
+          - patch
+          - update
+          - watch
+        - apiGroups:
+          - dscinitialization.opendatahub.io
+          resources:
           - servicemeshresourcetrackers
-=======
-          - featuretrackers
->>>>>>> adb66588
           verbs:
           - create
           - delete
