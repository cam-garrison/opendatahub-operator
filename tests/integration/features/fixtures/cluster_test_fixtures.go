--- conflicted
+++ resolved
@@ -52,7 +52,6 @@
 	}
 }
 
-<<<<<<< HEAD
 func GetConfigMap(client client.Client, namespace, name string) (*corev1.ConfigMap, error) {
 	cfgMap := &corev1.ConfigMap{}
 	err := client.Get(context.Background(), types.NamespacedName{
@@ -62,10 +61,7 @@
 	return cfgMap, err
 }
 
-func GetNamespace(client client.Client, namespace string) (*corev1.Namespace, error) {
-=======
 func GetNamespace(ctx context.Context, client client.Client, namespace string) (*corev1.Namespace, error) {
->>>>>>> f3e6a135
 	ns := NewNamespace(namespace)
 	err := client.Get(ctx, types.NamespacedName{Name: namespace}, ns)
 
