package features_test

import (
	"context"
	"embed"
	"fmt"
	"os"
	"path"
	"time"

	conditionsv1 "github.com/openshift/custom-resource-status/conditions/v1"
	v1 "k8s.io/api/core/v1"
	"k8s.io/apimachinery/pkg/api/errors"
	metav1 "k8s.io/apimachinery/pkg/apis/meta/v1"
	"sigs.k8s.io/controller-runtime/pkg/client"

	dsciv1 "github.com/opendatahub-io/opendatahub-operator/v2/apis/dscinitialization/v1"
	featurev1 "github.com/opendatahub-io/opendatahub-operator/v2/apis/features/v1"
	"github.com/opendatahub-io/opendatahub-operator/v2/pkg/cluster"
	"github.com/opendatahub-io/opendatahub-operator/v2/pkg/feature"
	"github.com/opendatahub-io/opendatahub-operator/v2/tests/envtestutil"
	"github.com/opendatahub-io/opendatahub-operator/v2/tests/integration/features/fixtures"

	. "github.com/onsi/ginkgo/v2"
	. "github.com/onsi/gomega"
	. "github.com/onsi/gomega/gstruct"
)

//go:embed fixtures/templates
var testEmbeddedFiles embed.FS

const (
	timeout  = 5 * time.Second
	interval = 250 * time.Millisecond
)

var _ = Describe("feature preconditions", func() {

	Context("namespace existence", func() {

		var (
			objectCleaner *envtestutil.Cleaner
			namespace     string
			dsci          *dsciv1.DSCInitialization
		)

		BeforeEach(func() {
			objectCleaner = envtestutil.CreateCleaner(envTestClient, envTest.Config, timeout, interval)

			testFeatureName := "test-ns-creation"
			namespace = envtestutil.AppendRandomNameTo(testFeatureName)
			dsci = fixtures.NewDSCInitialization(namespace)
		})

		It("should create namespace if it does not exist", func() {
			// given
			_, err := fixtures.GetNamespace(namespace, envTestClient)
			Expect(errors.IsNotFound(err)).To(BeTrue())
			defer objectCleaner.DeleteAll(&v1.Namespace{ObjectMeta: metav1.ObjectMeta{Name: namespace}})

			// when
			featuresHandler := feature.ClusterFeaturesHandler(dsci, func(handler *feature.FeaturesHandler) error {
				testFeatureErr := feature.CreateFeature("create-new-ns").
					For(handler).
					PreConditions(feature.CreateNamespaceIfNotExists(namespace)).
					UsingConfig(envTest.Config).
					Load()

				Expect(testFeatureErr).ToNot(HaveOccurred())

				return nil
			})

			// then
			Expect(featuresHandler.Apply()).To(Succeed())

			// and
			Eventually(func() error {
				_, err := fixtures.GetNamespace(namespace, envTestClient)
				return err
			}).WithTimeout(timeout).WithPolling(interval).Should(Succeed())
		})

		It("should not try to create namespace if it does already exist", func() {
			// given
			ns := fixtures.NewNamespace(namespace)
			Expect(envTestClient.Create(context.Background(), ns)).To(Succeed())
			Eventually(func() error {
				_, err := fixtures.GetNamespace(namespace, envTestClient)
				return err
			}).WithTimeout(timeout).WithPolling(interval).Should(Succeed()) // wait for ns to actually get created

			defer objectCleaner.DeleteAll(ns)

			// when
			featuresHandler := feature.ClusterFeaturesHandler(dsci, func(handler *feature.FeaturesHandler) error {
				testFeatureErr := feature.CreateFeature("create-new-ns").
					For(handler).
					PreConditions(feature.CreateNamespaceIfNotExists(namespace)).
					UsingConfig(envTest.Config).
					Load()

				Expect(testFeatureErr).ToNot(HaveOccurred())

				return nil
			})

			// then
			Expect(featuresHandler.Apply()).To(Succeed())

		})

	})

<<<<<<< HEAD
	Context("ensuring custom resource definitions are installed", func() {

		var (
			dsci *dsciv1.DSCInitialization
		)

		BeforeEach(func() {
			namespace := envtestutil.AppendRandomNameTo("test-crd-creation")
			dsci = fixtures.NewDSCInitialization(namespace)
		})

		It("should successfully check for existing CRD", func() {
			// given example CRD installed into env
			name := "test-resources.openshift.io"

			// when
			featuresHandler := feature.ClusterFeaturesHandler(dsci, func(handler *feature.FeaturesHandler) error {
				crdVerificationErr := feature.CreateFeature("verify-crd-exists").
					For(handler).
					UsingConfig(envTest.Config).
					PreConditions(feature.EnsureCRDIsInstalled(name)).
					Load()

				Expect(crdVerificationErr).ToNot(HaveOccurred())

				return nil
			})

			// then
			Expect(featuresHandler.Apply()).To(Succeed())
		})

		It("should fail to check non-existing CRD", func() {
			// given
			name := "non-existing-resource.non-existing-group.io"

			// when
			featuresHandler := feature.ClusterFeaturesHandler(dsci, func(handler *feature.FeaturesHandler) error {
				crdVerificationErr := feature.CreateFeature("fail-on-non-existing-crd").
					For(handler).
					UsingConfig(envTest.Config).
					PreConditions(feature.EnsureCRDIsInstalled(name)).
					Load()

				Expect(crdVerificationErr).ToNot(HaveOccurred())

				return nil
			})

			// then
			Expect(featuresHandler.Apply()).To(MatchError(ContainSubstring("\"non-existing-resource.non-existing-group.io\" not found")))
		})
	})
=======
>>>>>>> 1bf33f98
})

var _ = Describe("feature cleanup", func() {

	Context("using FeatureTracker and ownership as cleanup strategy", Ordered, func() {

		const (
			featureName = "create-secret"
			secretName  = "test-secret"
		)

		var (
			dsci            *dsciv1.DSCInitialization
			namespace       string
			featuresHandler *feature.FeaturesHandler
		)

		BeforeAll(func() {
			namespace = envtestutil.AppendRandomNameTo("test-secret-ownership")
			dsci = fixtures.NewDSCInitialization(namespace)
			featuresHandler = feature.ClusterFeaturesHandler(dsci, func(handler *feature.FeaturesHandler) error {
				secretCreationErr := feature.CreateFeature(featureName).
					For(handler).
					UsingConfig(envTest.Config).
					PreConditions(
						feature.CreateNamespaceIfNotExists(namespace),
					).
					WithResources(fixtures.CreateSecret(secretName, namespace)).
					Load()

				Expect(secretCreationErr).ToNot(HaveOccurred())

				return nil
			})

		})

		It("should successfully create resource and associated feature tracker", func() {
			// when
			Expect(featuresHandler.Apply()).Should(Succeed())

			// then
			Eventually(createdSecretHasOwnerReferenceToOwningFeature(secretName, namespace)).
				WithTimeout(timeout).
				WithPolling(interval).
				Should(Succeed())
		})

		It("should remove feature tracker on clean-up", func() {
			// when
			Expect(featuresHandler.Delete()).To(Succeed())

			// then
			Eventually(createdSecretHasOwnerReferenceToOwningFeature(secretName, namespace)).
				WithTimeout(timeout).
				WithPolling(interval).
				Should(WithTransform(errors.IsNotFound, BeTrue()))
		})

	})

	var _ = Describe("feature trackers", func() {
		Context("ensuring feature trackers indicate status and phase", func() {

			const appNamespace = "default"

			var (
				dsci *dsciv1.DSCInitialization
			)

			BeforeEach(func() {
				dsci = fixtures.NewDSCInitialization("default")
			})

			It("should indicate successful installation in FeatureTracker", func() {
				featuresHandler := feature.ClusterFeaturesHandler(dsci, func(handler *feature.FeaturesHandler) error {
					verificationFeatureErr := feature.CreateFeature("always-working-feature").
						For(handler).
						UsingConfig(envTest.Config).
						Load()

					Expect(verificationFeatureErr).ToNot(HaveOccurred())

					return nil
				})

				// when
				Expect(featuresHandler.Apply()).To(Succeed())

				// then
<<<<<<< HEAD
				featureTracker, err := fixtures.GetFeatureTracker("always-working-feature", appNamespace, envTestClient)
=======
				featureTracker, err := getFeatureTracker("always-working-feature", appNamespace)
>>>>>>> 1bf33f98
				Expect(err).ToNot(HaveOccurred())
				Expect(*featureTracker.Status.Conditions).To(ContainElement(
					MatchFields(IgnoreExtras, Fields{
						"Type":   Equal(conditionsv1.ConditionAvailable),
						"Status": Equal(v1.ConditionTrue),
						"Reason": Equal(string(featurev1.FeatureCreated)),
					}),
				))
			})

			It("should indicate failure in preconditions", func() {
				// given
				featuresHandler := feature.ClusterFeaturesHandler(dsci, func(handler *feature.FeaturesHandler) error {
					verificationFeatureErr := feature.CreateFeature("precondition-fail").
						For(handler).
						UsingConfig(envTest.Config).
						PreConditions(func(f *feature.Feature) error {
							return fmt.Errorf("during test always fail")
						}).
						Load()

					Expect(verificationFeatureErr).ToNot(HaveOccurred())

					return nil
				})

				// when
				Expect(featuresHandler.Apply()).ToNot(Succeed())

				// then
<<<<<<< HEAD
				featureTracker, err := fixtures.GetFeatureTracker("precondition-fail", appNamespace, envTestClient)
=======
				featureTracker, err := getFeatureTracker("precondition-fail", appNamespace)
>>>>>>> 1bf33f98
				Expect(err).ToNot(HaveOccurred())
				Expect(*featureTracker.Status.Conditions).To(ContainElement(
					MatchFields(IgnoreExtras, Fields{
						"Type":   Equal(conditionsv1.ConditionDegraded),
						"Status": Equal(v1.ConditionTrue),
						"Reason": Equal(string(featurev1.PreConditions)),
					}),
				))
			})

			It("should indicate failure in post-conditions", func() {
				// given
				featuresHandler := feature.ClusterFeaturesHandler(dsci, func(handler *feature.FeaturesHandler) error {
					verificationFeatureErr := feature.CreateFeature("post-condition-failure").
						For(handler).
						UsingConfig(envTest.Config).
						PostConditions(func(f *feature.Feature) error {
							return fmt.Errorf("during test always fail")
						}).
						Load()

					Expect(verificationFeatureErr).ToNot(HaveOccurred())

					return nil
				})

				// when
				Expect(featuresHandler.Apply()).ToNot(Succeed())

				// then
				featureTracker, err := fixtures.GetFeatureTracker("post-condition-failure", appNamespace, envTestClient)
				Expect(err).ToNot(HaveOccurred())
				Expect(*featureTracker.Status.Conditions).To(ContainElement(
					MatchFields(IgnoreExtras, Fields{
						"Type":   Equal(conditionsv1.ConditionDegraded),
						"Status": Equal(v1.ConditionTrue),
						"Reason": Equal(string(featurev1.PostConditions)),
					}),
				))
			})

			It("should correctly indicate source in the feature tracker", func() {
				// given
				featuresHandler := feature.ClusterFeaturesHandler(dsci, func(handler *feature.FeaturesHandler) error {
					emptyFeatureErr := feature.CreateFeature("always-working-feature").
						For(handler).
						UsingConfig(envTest.Config).
						Load()

					Expect(emptyFeatureErr).ToNot(HaveOccurred())

					return nil
				})

				// when
				Expect(featuresHandler.Apply()).To(Succeed())

				// then
<<<<<<< HEAD
				featureTracker, err := fixtures.GetFeatureTracker("always-working-feature", appNamespace, envTestClient)
=======
				featureTracker, err := getFeatureTracker("always-working-feature", appNamespace)
>>>>>>> 1bf33f98
				Expect(err).ToNot(HaveOccurred())
				Expect(featureTracker.Spec.Source).To(
					MatchFields(IgnoreExtras, Fields{
						"Name": Equal("default-dsci"),
						"Type": Equal(featurev1.DSCIType),
					}),
				)
			})

			It("should correctly indicate app namespace in the feature tracker", func() {
				// given
				featuresHandler := feature.ClusterFeaturesHandler(dsci, func(handler *feature.FeaturesHandler) error {
					emptyFeatureErr := feature.CreateFeature("empty-feature").
						For(handler).
						UsingConfig(envTest.Config).
						Load()

					Expect(emptyFeatureErr).ToNot(HaveOccurred())

					return nil
				})

				// when
				Expect(featuresHandler.Apply()).To(Succeed())

				// then
				featureTracker, err := fixtures.GetFeatureTracker("empty-feature", appNamespace, envTestClient)
				Expect(err).ToNot(HaveOccurred())
				Expect(featureTracker.Spec.AppNamespace).To(Equal("default"))
			})

		})

	})

	var _ = Describe("Manifest sources", func() {
		Context("using various manifest sources", func() {

			var (
				objectCleaner *envtestutil.Cleaner
				dsci          *dsciv1.DSCInitialization
				namespace     *v1.Namespace
			)

			BeforeEach(func() {
				objectCleaner = envtestutil.CreateCleaner(envTestClient, envTest.Config, timeout, interval)
				nsName := envtestutil.AppendRandomNameTo("smcp-ns")

				var err error
				namespace, err = cluster.CreateNamespace(envTestClient, nsName)
				Expect(err).ToNot(HaveOccurred())

				dsci = fixtures.NewDSCInitialization(nsName)
				dsci.Spec.ServiceMesh.ControlPlane.Namespace = namespace.Name
			})

			AfterEach(func() {
				objectCleaner.DeleteAll(namespace)
			})

			It("should be able to process an embedded template from the default location", func() {
				// given
				featuresHandler := feature.ClusterFeaturesHandler(dsci, func(handler *feature.FeaturesHandler) error {
					createServiceErr := feature.CreateFeature("create-local-gw-svc").
						For(handler).
						UsingConfig(envTest.Config).
						Manifests(path.Join(feature.ServerlessDir, "serving-istio-gateways", "local-gateway-svc.tmpl")).
						Load()

					Expect(createServiceErr).ToNot(HaveOccurred())

					return nil
				})

				// when
				Expect(featuresHandler.Apply()).To(Succeed())

				// then
				service, err := fixtures.GetService("knative-local-gateway", namespace.Name, envTestClient)
				Expect(err).ToNot(HaveOccurred())
				Expect(service.Name).To(Equal("knative-local-gateway"))
			})

			It("should be able to process an embedded YAML file from the default location", func() {
				// given
				knativeNs, nsErr := cluster.CreateNamespace(envTestClient, "knative-serving")
				Expect(nsErr).ToNot(HaveOccurred())
				defer objectCleaner.DeleteAll(knativeNs)

				featuresHandler := feature.ClusterFeaturesHandler(dsci, func(handler *feature.FeaturesHandler) error {
					createGatewayErr := feature.CreateFeature("create-local-gateway").
						For(handler).
						UsingConfig(envTest.Config).
						Manifests(path.Join(feature.ServerlessDir, "serving-istio-gateways", "istio-local-gateway.yaml")).
						Load()

					Expect(createGatewayErr).ToNot(HaveOccurred())

					return nil
				})

				// when
				Expect(featuresHandler.Apply()).To(Succeed())

				// then
				gateway, err := getGateway(envTest.Config, "knative-serving", "knative-local-gateway")
				Expect(err).ToNot(HaveOccurred())
				Expect(gateway).ToNot(BeNil())
			})

			It("should be able to process an embedded file from a non default location", func() {
				// given
				featuresHandler := feature.ClusterFeaturesHandler(dsci, func(handler *feature.FeaturesHandler) error {
					createNamespaceErr := feature.CreateFeature("create-namespace").
						For(handler).
						UsingConfig(envTest.Config).
						ManifestSource(testEmbeddedFiles).
						Manifests(path.Join("fixtures", feature.BaseDir, "namespace.yaml")).
						Load()

					Expect(createNamespaceErr).ToNot(HaveOccurred())

					return nil
				})

				// when
				Expect(featuresHandler.Apply()).To(Succeed())

				// then
				embeddedNs, err := fixtures.GetNamespace("embedded-test-ns", envTestClient)
				defer objectCleaner.DeleteAll(embeddedNs)
				Expect(err).ToNot(HaveOccurred())
				Expect(embeddedNs.Name).To(Equal("embedded-test-ns"))
			})

			const nsYAML = `apiVersion: v1
kind: Namespace
metadata:
  name: real-file-test-ns`

			It("should source manifests from a specified temporary directory within the file system", func() {
				// given
				tempDir := GinkgoT().TempDir()

				Expect(fixtures.CreateFile(tempDir, "namespace.yaml", nsYAML)).To(Succeed())

				featuresHandler := feature.ClusterFeaturesHandler(dsci, func(handler *feature.FeaturesHandler) error {
					createServiceErr := feature.CreateFeature("create-namespace").
						For(handler).
						UsingConfig(envTest.Config).
						ManifestSource(os.DirFS(tempDir)).
						Manifests(path.Join("namespace.yaml")). // must be relative to root DirFS defined above
						Load()

					Expect(createServiceErr).ToNot(HaveOccurred())

					return nil
				})

				// when
				Expect(featuresHandler.Apply()).To(Succeed())

				// then
				realNs, err := fixtures.GetNamespace("real-file-test-ns", envTestClient)
				defer objectCleaner.DeleteAll(realNs)
				Expect(err).ToNot(HaveOccurred())
				Expect(realNs.Name).To(Equal("real-file-test-ns"))
			})

			It("should process kustomization manifests directly from the file system", func() {
				// given
				featuresHandler := feature.ClusterFeaturesHandler(dsci, func(handler *feature.FeaturesHandler) error {
					createCfgMapErr := feature.CreateFeature("create-cfg-map").
						For(handler).
						UsingConfig(envTest.Config).
						Manifests(path.Join("fixtures", feature.BaseDir, "fake-kust-dir")).
						Load()

					Expect(createCfgMapErr).ToNot(HaveOccurred())

					return nil
				})

				// when
				Expect(featuresHandler.Apply()).To(Succeed())

				// then
				cfgMap, err := fixtures.GetConfigMap("my-configmap", featuresHandler.ApplicationsNamespace, envTestClient)
				Expect(err).ToNot(HaveOccurred())
				Expect(cfgMap.Name).To(Equal("my-configmap"))
				Expect(cfgMap.Data["key"]).To(Equal("value"))
			})
		})
	})

})

func createdSecretHasOwnerReferenceToOwningFeature(secretName, namespace string) func() error {
	return func() error {
		secret, err := envTestClientset.CoreV1().
			Secrets(namespace).
			Get(context.TODO(), secretName, metav1.GetOptions{})

		if err != nil {
			return err
		}

		Expect(secret.OwnerReferences).Should(
			ContainElement(
				MatchFields(IgnoreExtras, Fields{"Kind": Equal("FeatureTracker")}),
			),
		)

		trackerName := ""
		for _, ownerRef := range secret.OwnerReferences {
			if ownerRef.Kind == "FeatureTracker" {
				trackerName = ownerRef.Name
				break
			}
		}

		tracker := &featurev1.FeatureTracker{}
		return envTestClient.Get(context.Background(), client.ObjectKey{
			Name: trackerName,
		}, tracker)
	}
<<<<<<< HEAD
=======
}

func createSecret(name, namespace string) func(f *feature.Feature) error {
	return func(f *feature.Feature) error {
		secret := &v1.Secret{
			ObjectMeta: metav1.ObjectMeta{
				Name:      name,
				Namespace: namespace,
				OwnerReferences: []metav1.OwnerReference{
					f.AsOwnerReference(),
				},
			},
			Data: map[string][]byte{
				"test": []byte("test"),
			},
		}

		return f.Client.Create(context.TODO(), secret)
	}
}

func getFeatureTracker(featureName, appNamespace string) (*featurev1.FeatureTracker, error) { //nolint:unparam //reason appNs
	tracker := featurev1.NewFeatureTracker(featureName, appNamespace)
	err := envTestClient.Get(context.Background(), client.ObjectKey{
		Name: tracker.Name,
	}, tracker)

	return tracker, err
}

func newDSCInitialization(ns string) *dsciv1.DSCInitialization {
	return &dsciv1.DSCInitialization{
		ObjectMeta: metav1.ObjectMeta{
			Name: "default-dsci",
		},
		Spec: dsciv1.DSCInitializationSpec{
			ApplicationsNamespace: ns,
		},
	}
}

func getNamespace(namespace string) (*v1.Namespace, error) {
	ns := fixtures.NewNamespace(namespace)
	err := envTestClient.Get(context.Background(), types.NamespacedName{Name: namespace}, ns)

	return ns, err
}

func getService(name, namespace string) (*v1.Service, error) {
	svc := &v1.Service{}
	err := envTestClient.Get(context.Background(), types.NamespacedName{
		Name: name, Namespace: namespace,
	}, svc)

	return svc, err
}

func getConfigMap(name, namespace string) (*v1.ConfigMap, error) {
	cfgMap := &v1.ConfigMap{}
	err := envTestClient.Get(context.Background(), types.NamespacedName{
		Name: name, Namespace: namespace,
	}, cfgMap)

	return cfgMap, err
}

func createFile(dir, filename, data string) error {
	filePath := filepath.Join(dir, filename)
	file, err := os.Create(filePath)
	if err != nil {
		return err
	}

	_, err = file.WriteString(data)
	if err != nil {
		return err
	}
	return file.Sync()
>>>>>>> 1bf33f98
}<|MERGE_RESOLUTION|>--- conflicted
+++ resolved
@@ -112,62 +112,6 @@
 
 	})
 
-<<<<<<< HEAD
-	Context("ensuring custom resource definitions are installed", func() {
-
-		var (
-			dsci *dsciv1.DSCInitialization
-		)
-
-		BeforeEach(func() {
-			namespace := envtestutil.AppendRandomNameTo("test-crd-creation")
-			dsci = fixtures.NewDSCInitialization(namespace)
-		})
-
-		It("should successfully check for existing CRD", func() {
-			// given example CRD installed into env
-			name := "test-resources.openshift.io"
-
-			// when
-			featuresHandler := feature.ClusterFeaturesHandler(dsci, func(handler *feature.FeaturesHandler) error {
-				crdVerificationErr := feature.CreateFeature("verify-crd-exists").
-					For(handler).
-					UsingConfig(envTest.Config).
-					PreConditions(feature.EnsureCRDIsInstalled(name)).
-					Load()
-
-				Expect(crdVerificationErr).ToNot(HaveOccurred())
-
-				return nil
-			})
-
-			// then
-			Expect(featuresHandler.Apply()).To(Succeed())
-		})
-
-		It("should fail to check non-existing CRD", func() {
-			// given
-			name := "non-existing-resource.non-existing-group.io"
-
-			// when
-			featuresHandler := feature.ClusterFeaturesHandler(dsci, func(handler *feature.FeaturesHandler) error {
-				crdVerificationErr := feature.CreateFeature("fail-on-non-existing-crd").
-					For(handler).
-					UsingConfig(envTest.Config).
-					PreConditions(feature.EnsureCRDIsInstalled(name)).
-					Load()
-
-				Expect(crdVerificationErr).ToNot(HaveOccurred())
-
-				return nil
-			})
-
-			// then
-			Expect(featuresHandler.Apply()).To(MatchError(ContainSubstring("\"non-existing-resource.non-existing-group.io\" not found")))
-		})
-	})
-=======
->>>>>>> 1bf33f98
 })
 
 var _ = Describe("feature cleanup", func() {
@@ -258,11 +202,7 @@
 				Expect(featuresHandler.Apply()).To(Succeed())
 
 				// then
-<<<<<<< HEAD
 				featureTracker, err := fixtures.GetFeatureTracker("always-working-feature", appNamespace, envTestClient)
-=======
-				featureTracker, err := getFeatureTracker("always-working-feature", appNamespace)
->>>>>>> 1bf33f98
 				Expect(err).ToNot(HaveOccurred())
 				Expect(*featureTracker.Status.Conditions).To(ContainElement(
 					MatchFields(IgnoreExtras, Fields{
@@ -293,11 +233,7 @@
 				Expect(featuresHandler.Apply()).ToNot(Succeed())
 
 				// then
-<<<<<<< HEAD
 				featureTracker, err := fixtures.GetFeatureTracker("precondition-fail", appNamespace, envTestClient)
-=======
-				featureTracker, err := getFeatureTracker("precondition-fail", appNamespace)
->>>>>>> 1bf33f98
 				Expect(err).ToNot(HaveOccurred())
 				Expect(*featureTracker.Status.Conditions).To(ContainElement(
 					MatchFields(IgnoreExtras, Fields{
@@ -356,11 +292,7 @@
 				Expect(featuresHandler.Apply()).To(Succeed())
 
 				// then
-<<<<<<< HEAD
 				featureTracker, err := fixtures.GetFeatureTracker("always-working-feature", appNamespace, envTestClient)
-=======
-				featureTracker, err := getFeatureTracker("always-working-feature", appNamespace)
->>>>>>> 1bf33f98
 				Expect(err).ToNot(HaveOccurred())
 				Expect(featureTracker.Spec.Source).To(
 					MatchFields(IgnoreExtras, Fields{
@@ -587,85 +519,4 @@
 			Name: trackerName,
 		}, tracker)
 	}
-<<<<<<< HEAD
-=======
-}
-
-func createSecret(name, namespace string) func(f *feature.Feature) error {
-	return func(f *feature.Feature) error {
-		secret := &v1.Secret{
-			ObjectMeta: metav1.ObjectMeta{
-				Name:      name,
-				Namespace: namespace,
-				OwnerReferences: []metav1.OwnerReference{
-					f.AsOwnerReference(),
-				},
-			},
-			Data: map[string][]byte{
-				"test": []byte("test"),
-			},
-		}
-
-		return f.Client.Create(context.TODO(), secret)
-	}
-}
-
-func getFeatureTracker(featureName, appNamespace string) (*featurev1.FeatureTracker, error) { //nolint:unparam //reason appNs
-	tracker := featurev1.NewFeatureTracker(featureName, appNamespace)
-	err := envTestClient.Get(context.Background(), client.ObjectKey{
-		Name: tracker.Name,
-	}, tracker)
-
-	return tracker, err
-}
-
-func newDSCInitialization(ns string) *dsciv1.DSCInitialization {
-	return &dsciv1.DSCInitialization{
-		ObjectMeta: metav1.ObjectMeta{
-			Name: "default-dsci",
-		},
-		Spec: dsciv1.DSCInitializationSpec{
-			ApplicationsNamespace: ns,
-		},
-	}
-}
-
-func getNamespace(namespace string) (*v1.Namespace, error) {
-	ns := fixtures.NewNamespace(namespace)
-	err := envTestClient.Get(context.Background(), types.NamespacedName{Name: namespace}, ns)
-
-	return ns, err
-}
-
-func getService(name, namespace string) (*v1.Service, error) {
-	svc := &v1.Service{}
-	err := envTestClient.Get(context.Background(), types.NamespacedName{
-		Name: name, Namespace: namespace,
-	}, svc)
-
-	return svc, err
-}
-
-func getConfigMap(name, namespace string) (*v1.ConfigMap, error) {
-	cfgMap := &v1.ConfigMap{}
-	err := envTestClient.Get(context.Background(), types.NamespacedName{
-		Name: name, Namespace: namespace,
-	}, cfgMap)
-
-	return cfgMap, err
-}
-
-func createFile(dir, filename, data string) error {
-	filePath := filepath.Join(dir, filename)
-	file, err := os.Create(filePath)
-	if err != nil {
-		return err
-	}
-
-	_, err = file.WriteString(data)
-	if err != nil {
-		return err
-	}
-	return file.Sync()
->>>>>>> 1bf33f98
 }