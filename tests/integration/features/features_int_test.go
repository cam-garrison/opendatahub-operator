package features_test

import (
	"context"
	"embed"
	"fmt"
	"os"
	"path"
	"path/filepath"
	"time"

	"github.com/onsi/gomega/gstruct"
	conditionsv1 "github.com/openshift/custom-resource-status/conditions/v1"
	v1 "k8s.io/api/core/v1"
	"k8s.io/apimachinery/pkg/api/errors"
	metav1 "k8s.io/apimachinery/pkg/apis/meta/v1"
	k8stypes "k8s.io/apimachinery/pkg/types"
	"sigs.k8s.io/controller-runtime/pkg/client"

	dscv1 "github.com/opendatahub-io/opendatahub-operator/v2/apis/dscinitialization/v1"
	featurev1 "github.com/opendatahub-io/opendatahub-operator/v2/apis/features/v1"
	"github.com/opendatahub-io/opendatahub-operator/v2/pkg/feature"
	"github.com/opendatahub-io/opendatahub-operator/v2/pkg/gvr"
	"github.com/opendatahub-io/opendatahub-operator/v2/tests/envtestutil"

	. "github.com/onsi/ginkgo/v2"
	. "github.com/onsi/gomega"
)

//go:embed templates
var testEmbeddedFiles embed.FS

const (
	timeout      = 5 * time.Second
	interval     = 250 * time.Millisecond
	templatesDir = "templates"
)

var _ = Describe("feature preconditions", func() {

	Context("namespace existence", func() {

		var (
			objectCleaner *envtestutil.Cleaner
			testFeature   *feature.Feature
			namespace     string
		)

		BeforeEach(func() {
			objectCleaner = envtestutil.CreateCleaner(envTestClient, envTest.Config, timeout, interval)

			testFeatureName := "test-ns-creation"
			namespace = envtestutil.AppendRandomNameTo(testFeatureName)

			dsciSpec := newDSCInitializationSpec(namespace)
			var err error
			testFeature, err = feature.CreateFeature(testFeatureName).
				For(dsciSpec).
				UsingConfig(envTest.Config).
				Load()
			Expect(err).ToNot(HaveOccurred())
		})

		It("should create namespace if it does not exist", func() {
			// given
			_, err := getNamespace(namespace)
			Expect(errors.IsNotFound(err)).To(BeTrue())
			defer objectCleaner.DeleteAll(&v1.Namespace{ObjectMeta: metav1.ObjectMeta{Name: namespace}})

			// when
			err = feature.CreateNamespaceIfNotExists(namespace)(testFeature)

			// then
			Expect(err).ToNot(HaveOccurred())
		})

		It("should not try to create namespace if it does already exist", func() {
			// given
			ns := createNamespace(namespace)
			Expect(envTestClient.Create(context.Background(), ns)).To(Succeed())
			defer objectCleaner.DeleteAll(ns)

			// when
			err := feature.CreateNamespaceIfNotExists(namespace)(testFeature)

			// then
			Expect(err).ToNot(HaveOccurred())
		})
	})

	Context("ensuring custom resource definitions are installed", func() {

		var (
			dsciSpec            *dscv1.DSCInitializationSpec
			verificationFeature *feature.Feature
		)

		BeforeEach(func() {
			dsciSpec = newDSCInitializationSpec("default")
		})

		It("should successfully check for existing CRD", func() {
			// given example CRD installed into env
			name := "test-resources.openshift.io"

			var err error
			verificationFeature, err = feature.CreateFeature("CRD verification").
				For(dsciSpec).
				UsingConfig(envTest.Config).
				PreConditions(feature.EnsureCRDIsInstalled(name)).
				Load()
			Expect(err).ToNot(HaveOccurred())

			// when
			err = verificationFeature.Apply()

			// then
			Expect(err).ToNot(HaveOccurred())
		})

		It("should fail to check non-existing CRD", func() {
			// given
			name := "non-existing-resource.non-existing-group.io"

			var err error
			verificationFeature, err = feature.CreateFeature("CRD verification").
				For(dsciSpec).
				UsingConfig(envTest.Config).
				PreConditions(feature.EnsureCRDIsInstalled(name)).
				Load()
			Expect(err).ToNot(HaveOccurred())

			// when
			err = verificationFeature.Apply()

			// then
			Expect(err).To(HaveOccurred())
			Expect(err.Error()).To(ContainSubstring("\"non-existing-resource.non-existing-group.io\" not found"))
		})
	})
})

var _ = Describe("feature cleanup", func() {

	Context("using FeatureTracker and ownership as cleanup strategy", Ordered, func() {

		var (
			namespace string
			dsciSpec  *dscv1.DSCInitializationSpec
		)

		BeforeAll(func() {
			namespace = envtestutil.AppendRandomNameTo("feature-tracker-test")
			dsciSpec = newDSCInitializationSpec(namespace)
		})

		It("should successfully create resource and associated feature tracker", func() {
			// given
			createConfigMap, err := feature.CreateFeature("create-cfg-map").
				For(dsciSpec).
				UsingConfig(envTest.Config).
				PreConditions(
					feature.CreateNamespaceIfNotExists(namespace),
				).
				WithResources(createTestSecret(namespace)).
				Load()
			Expect(err).ToNot(HaveOccurred())

			// when
			Expect(createConfigMap.Apply()).To(Succeed())

			// then
			Expect(createConfigMap.Spec.Tracker).ToNot(BeNil())
			_, err = createConfigMap.DynamicClient.
				Resource(gvr.ResourceTracker).
				Get(context.TODO(), createConfigMap.Spec.Tracker.Name, metav1.GetOptions{})

			Expect(err).ToNot(HaveOccurred())
		})

		It("should remove feature tracker on clean-up", func() {
			// recreating feature struct again as it would happen in the reconcile
			// given
			createConfigMap, err := feature.CreateFeature("create-cfg-map").
				For(dsciSpec).
				UsingConfig(envTest.Config).
				PreConditions(
					feature.CreateNamespaceIfNotExists(namespace),
				).
				WithResources(createTestSecret(namespace)).
				Load()
			Expect(err).ToNot(HaveOccurred())

			// when
			Expect(createConfigMap.Cleanup()).To(Succeed())
			trackerName := createConfigMap.Spec.Tracker.Name

			// then
			_, err = createConfigMap.DynamicClient.
				Resource(gvr.ResourceTracker).
				Get(context.TODO(), trackerName, metav1.GetOptions{})

			Expect(errors.IsNotFound(err)).To(BeTrue())
		})

	})

})

<<<<<<< HEAD
var _ = Describe("feature trackers", func() {
	Context("ensuring feature trackers indicate status and phase", func() {

		var (
			dsciSpec *dscv1.DSCInitializationSpec
		)

		BeforeEach(func() {
			dsciSpec = newDSCInitializationSpec("default")
		})

		It("should indicate successful installation in FeatureTracker", func() {
			// given example CRD installed into env
			name := "test-resources.openshift.io"
			verificationFeature, err := feature.CreateFeature("crd-verification").
				For(dsciSpec).
				UsingConfig(envTest.Config).
				PreConditions(feature.EnsureCRDIsInstalled(name)).
				Load()
			Expect(err).ToNot(HaveOccurred())

			// when
			Expect(verificationFeature.Apply()).To(Succeed())

			// then
			featureTracker := getFeatureTracker("default-crd-verification")
			Expect(*featureTracker.Status.Conditions).To(ContainElement(
				gstruct.MatchFields(gstruct.IgnoreExtras, gstruct.Fields{
					"Type":   Equal(conditionsv1.ConditionAvailable),
					"Status": Equal(v1.ConditionTrue),
					"Reason": Equal(string(featurev1.FeatureCreated)), // Cast to string for testing.
				}),
			))
		})

		It("should indicate failure in preconditions", func() {
			// given
			name := "non-existing-resource.non-existing-group.io"
			verificationFeature, err := feature.CreateFeature("crd-verification").
				For(dsciSpec).
				UsingConfig(envTest.Config).
				PreConditions(feature.EnsureCRDIsInstalled(name)).
				Load()
			Expect(err).ToNot(HaveOccurred())

			// when
			Expect(verificationFeature.Apply()).ToNot(Succeed())

			// then
			featureTracker := getFeatureTracker("default-crd-verification")
			Expect(*featureTracker.Status.Conditions).To(ContainElement(
				gstruct.MatchFields(gstruct.IgnoreExtras, gstruct.Fields{
					"Type":   Equal(conditionsv1.ConditionDegraded),
					"Status": Equal(v1.ConditionTrue),
					"Reason": Equal(string(featurev1.PreConditions)), // Cast to string for testing.
				}),
			))
		})

		It("should indicate failure in post-conditions", func() {
			// given
			verificationFeature, err := feature.CreateFeature("post-condition-failure").
				For(dsciSpec).
				UsingConfig(envTest.Config).
				PostConditions(func(f *feature.Feature) error {
					return fmt.Errorf("always fail")
				}).
				Load()
			Expect(err).ToNot(HaveOccurred())

			// when
			Expect(verificationFeature.Apply()).ToNot(Succeed())

			// then
			featureTracker := getFeatureTracker("default-post-condition-failure")
			Expect(*featureTracker.Status.Conditions).To(ContainElement(
				gstruct.MatchFields(gstruct.IgnoreExtras, gstruct.Fields{
					"Type":   Equal(conditionsv1.ConditionDegraded),
					"Status": Equal(v1.ConditionTrue),
					"Reason": Equal(string(featurev1.PostConditions)), // Cast to string for testing.
				}),
			))
		})
	})
})
=======
func createTestSecret(namespace string) func(f *feature.Feature) error {
	return func(f *feature.Feature) error {
		secret := &v1.Secret{
			ObjectMeta: metav1.ObjectMeta{
				Name:      "test-secret",
				Namespace: namespace,
				OwnerReferences: []metav1.OwnerReference{
					f.AsOwnerReference(),
				},
			},
			Data: map[string][]byte{
				"test": []byte("test"),
			},
		}

		_, err := f.Clientset.CoreV1().
			Secrets(namespace).
			Create(context.TODO(), secret, metav1.CreateOptions{})

		return err
	}
}
>>>>>>> 55118bd0

var _ = Describe("Manifest sources", func() {
	Context("using various manifest sources", func() {

		var (
			objectCleaner *envtestutil.Cleaner
			dsciSpec      *dscv1.DSCInitializationSpec
			namespace     = "default"
		)

		BeforeEach(func() {
			objectCleaner = envtestutil.CreateCleaner(envTestClient, envTest.Config, timeout, interval)
			dsciSpec = newDSCInitializationSpec(namespace)
		})

		It("should be able to process an embedded template from the default location", func() {
			// given
			ns := createNamespace("service-ns")
			Expect(envTestClient.Create(context.Background(), ns)).To(Succeed())
			defer objectCleaner.DeleteAll(ns)

			serviceMeshSpec := &dsciSpec.ServiceMesh
			serviceMeshSpec.ControlPlane.Namespace = "service-ns"

			createService, err := feature.CreateFeature("create-control-plane").
				For(dsciSpec).
				Manifests(path.Join(templatesDir, "serverless", "serving-istio-gateways", "local-gateway-svc.tmpl")).
				UsingConfig(envTest.Config).
				Load()

			Expect(err).ToNot(HaveOccurred())

			// when
			Expect(createService.Apply()).To(Succeed())

			// then
			service, err := getService("knative-local-gateway", "service-ns")
			Expect(err).ToNot(HaveOccurred())
			Expect(service.Name).To(Equal("knative-local-gateway"))
		})

		It("should be able to process an embedded YAML file from the default location", func() {
			// given
			ns := createNamespace("knative-serving")
			Expect(envTestClient.Create(context.Background(), ns)).To(Succeed())
			defer objectCleaner.DeleteAll(ns)

			createGateway, err := feature.CreateFeature("create-gateway").
				For(dsciSpec).
				Manifests(path.Join(templatesDir, "serverless", "serving-istio-gateways", "istio-local-gateway.yaml")).
				UsingConfig(envTest.Config).
				Load()

			Expect(err).ToNot(HaveOccurred())

			// when
			Expect(createGateway.Apply()).To(Succeed())

			// then
			gateway, err := getGateway(envTest.Config, "knative-serving", "knative-local-gateway")
			Expect(err).ToNot(HaveOccurred())
			Expect(gateway).ToNot(BeNil())
		})

		It("should be able to process an embedded file from a non default location", func() {
			createNs, err := feature.CreateFeature("create-ns").
				For(dsciSpec).
				ManifestSource(testEmbeddedFiles).
				Manifests(path.Join(templatesDir, "namespace.yaml")).
				UsingConfig(envTest.Config).
				Load()

			Expect(err).ToNot(HaveOccurred())

			// when
			Expect(createNs.Apply()).To(Succeed())

			// then
			namespace, err := getNamespace("embedded-test-ns")
			Expect(err).ToNot(HaveOccurred())
			Expect(namespace.Name).To(Equal("embedded-test-ns"))
		})

		It("should source manifests from a specified temporary directory within the file system", func() {
			// given
			tempDir := GinkgoT().TempDir()
			yamlData := `apiVersion: v1
kind: Namespace
metadata:
  name: real-file-test-ns`

			err := createFile(tempDir, "namespace.yaml", yamlData)
			Expect(err).ToNot(HaveOccurred())

			createNs, err := feature.CreateFeature("create-ns").
				For(dsciSpec).
				ManifestSource(os.DirFS(tempDir)).
				Manifests(path.Join("namespace.yaml")). // must be relative to root DirFS defined above
				UsingConfig(envTest.Config).
				Load()

			Expect(err).ToNot(HaveOccurred())

			// when
			Expect(createNs.Apply()).To(Succeed())

			// then
			namespace, err := getNamespace("real-file-test-ns")
			Expect(err).ToNot(HaveOccurred())
			Expect(namespace.Name).To(Equal("real-file-test-ns"))
		})
	})
})

func createNamespace(name string) *v1.Namespace {
	return &v1.Namespace{
		ObjectMeta: metav1.ObjectMeta{
			Name: name,
		},
	}
}

func newDSCInitializationSpec(ns string) *dscv1.DSCInitializationSpec {
	spec := dscv1.DSCInitializationSpec{}
	spec.ApplicationsNamespace = ns

	return &spec
}

func getNamespace(namespace string) (*v1.Namespace, error) {
	ns := createNamespace(namespace)
	err := envTestClient.Get(context.Background(), k8stypes.NamespacedName{Name: namespace}, ns)

	return ns, err
}

func getFeatureTracker(name string) *featurev1.FeatureTracker {
	tracker := &featurev1.FeatureTracker{}
	err := envTestClient.Get(context.Background(), client.ObjectKey{
		Name: name,
	}, tracker)

	Expect(err).ToNot(HaveOccurred())

	return tracker
}

func getService(name, namespace string) (*v1.Service, error) {
	svc := &v1.Service{}
	err := envTestClient.Get(context.Background(), k8stypes.NamespacedName{
		Name: name, Namespace: namespace,
	}, svc)

	return svc, err
}

func createFile(dir, filename, data string) error {
	filePath := filepath.Join(dir, filename)
	file, err := os.Create(filePath)
	if err != nil {
		return err
	}

	_, err = file.WriteString(data)
	if err != nil {
		return err
	}
	return file.Sync()
}<|MERGE_RESOLUTION|>--- conflicted
+++ resolved
@@ -207,7 +207,6 @@
 
 })
 
-<<<<<<< HEAD
 var _ = Describe("feature trackers", func() {
 	Context("ensuring feature trackers indicate status and phase", func() {
 
@@ -293,7 +292,120 @@
 		})
 	})
 })
-=======
+
+var _ = Describe("Manifest sources", func() {
+	Context("using various manifest sources", func() {
+
+		var (
+			objectCleaner *envtestutil.Cleaner
+			dsciSpec      *dscv1.DSCInitializationSpec
+			namespace     = "default"
+		)
+
+		BeforeEach(func() {
+			objectCleaner = envtestutil.CreateCleaner(envTestClient, envTest.Config, timeout, interval)
+			dsciSpec = newDSCInitializationSpec(namespace)
+		})
+
+		It("should be able to process an embedded template from the default location", func() {
+			// given
+			ns := createNamespace("service-ns")
+			Expect(envTestClient.Create(context.Background(), ns)).To(Succeed())
+			defer objectCleaner.DeleteAll(ns)
+
+			serviceMeshSpec := &dsciSpec.ServiceMesh
+			serviceMeshSpec.ControlPlane.Namespace = "service-ns"
+
+			createService, err := feature.CreateFeature("create-control-plane").
+				For(dsciSpec).
+				Manifests(path.Join(templatesDir, "serverless", "serving-istio-gateways", "local-gateway-svc.tmpl")).
+				UsingConfig(envTest.Config).
+				Load()
+
+			Expect(err).ToNot(HaveOccurred())
+
+			// when
+			Expect(createService.Apply()).To(Succeed())
+
+			// then
+			service, err := getService("knative-local-gateway", "service-ns")
+			Expect(err).ToNot(HaveOccurred())
+			Expect(service.Name).To(Equal("knative-local-gateway"))
+		})
+
+		It("should be able to process an embedded YAML file from the default location", func() {
+			// given
+			ns := createNamespace("knative-serving")
+			Expect(envTestClient.Create(context.Background(), ns)).To(Succeed())
+			defer objectCleaner.DeleteAll(ns)
+
+			createGateway, err := feature.CreateFeature("create-gateway").
+				For(dsciSpec).
+				Manifests(path.Join(templatesDir, "serverless", "serving-istio-gateways", "istio-local-gateway.yaml")).
+				UsingConfig(envTest.Config).
+				Load()
+
+			Expect(err).ToNot(HaveOccurred())
+
+			// when
+			Expect(createGateway.Apply()).To(Succeed())
+
+			// then
+			gateway, err := getGateway(envTest.Config, "knative-serving", "knative-local-gateway")
+			Expect(err).ToNot(HaveOccurred())
+			Expect(gateway).ToNot(BeNil())
+		})
+
+		It("should be able to process an embedded file from a non default location", func() {
+			createNs, err := feature.CreateFeature("create-ns").
+				For(dsciSpec).
+				ManifestSource(testEmbeddedFiles).
+				Manifests(path.Join(templatesDir, "namespace.yaml")).
+				UsingConfig(envTest.Config).
+				Load()
+
+			Expect(err).ToNot(HaveOccurred())
+
+			// when
+			Expect(createNs.Apply()).To(Succeed())
+
+			// then
+			namespace, err := getNamespace("embedded-test-ns")
+			Expect(err).ToNot(HaveOccurred())
+			Expect(namespace.Name).To(Equal("embedded-test-ns"))
+		})
+
+		It("should source manifests from a specified temporary directory within the file system", func() {
+			// given
+			tempDir := GinkgoT().TempDir()
+			yamlData := `apiVersion: v1
+kind: Namespace
+metadata:
+  name: real-file-test-ns`
+
+			err := createFile(tempDir, "namespace.yaml", yamlData)
+			Expect(err).ToNot(HaveOccurred())
+
+			createNs, err := feature.CreateFeature("create-ns").
+				For(dsciSpec).
+				ManifestSource(os.DirFS(tempDir)).
+				Manifests(path.Join("namespace.yaml")). // must be relative to root DirFS defined above
+				UsingConfig(envTest.Config).
+				Load()
+
+			Expect(err).ToNot(HaveOccurred())
+
+			// when
+			Expect(createNs.Apply()).To(Succeed())
+
+			// then
+			namespace, err := getNamespace("real-file-test-ns")
+			Expect(err).ToNot(HaveOccurred())
+			Expect(namespace.Name).To(Equal("real-file-test-ns"))
+		})
+	})
+})
+
 func createTestSecret(namespace string) func(f *feature.Feature) error {
 	return func(f *feature.Feature) error {
 		secret := &v1.Secret{
@@ -316,120 +428,6 @@
 		return err
 	}
 }
->>>>>>> 55118bd0
-
-var _ = Describe("Manifest sources", func() {
-	Context("using various manifest sources", func() {
-
-		var (
-			objectCleaner *envtestutil.Cleaner
-			dsciSpec      *dscv1.DSCInitializationSpec
-			namespace     = "default"
-		)
-
-		BeforeEach(func() {
-			objectCleaner = envtestutil.CreateCleaner(envTestClient, envTest.Config, timeout, interval)
-			dsciSpec = newDSCInitializationSpec(namespace)
-		})
-
-		It("should be able to process an embedded template from the default location", func() {
-			// given
-			ns := createNamespace("service-ns")
-			Expect(envTestClient.Create(context.Background(), ns)).To(Succeed())
-			defer objectCleaner.DeleteAll(ns)
-
-			serviceMeshSpec := &dsciSpec.ServiceMesh
-			serviceMeshSpec.ControlPlane.Namespace = "service-ns"
-
-			createService, err := feature.CreateFeature("create-control-plane").
-				For(dsciSpec).
-				Manifests(path.Join(templatesDir, "serverless", "serving-istio-gateways", "local-gateway-svc.tmpl")).
-				UsingConfig(envTest.Config).
-				Load()
-
-			Expect(err).ToNot(HaveOccurred())
-
-			// when
-			Expect(createService.Apply()).To(Succeed())
-
-			// then
-			service, err := getService("knative-local-gateway", "service-ns")
-			Expect(err).ToNot(HaveOccurred())
-			Expect(service.Name).To(Equal("knative-local-gateway"))
-		})
-
-		It("should be able to process an embedded YAML file from the default location", func() {
-			// given
-			ns := createNamespace("knative-serving")
-			Expect(envTestClient.Create(context.Background(), ns)).To(Succeed())
-			defer objectCleaner.DeleteAll(ns)
-
-			createGateway, err := feature.CreateFeature("create-gateway").
-				For(dsciSpec).
-				Manifests(path.Join(templatesDir, "serverless", "serving-istio-gateways", "istio-local-gateway.yaml")).
-				UsingConfig(envTest.Config).
-				Load()
-
-			Expect(err).ToNot(HaveOccurred())
-
-			// when
-			Expect(createGateway.Apply()).To(Succeed())
-
-			// then
-			gateway, err := getGateway(envTest.Config, "knative-serving", "knative-local-gateway")
-			Expect(err).ToNot(HaveOccurred())
-			Expect(gateway).ToNot(BeNil())
-		})
-
-		It("should be able to process an embedded file from a non default location", func() {
-			createNs, err := feature.CreateFeature("create-ns").
-				For(dsciSpec).
-				ManifestSource(testEmbeddedFiles).
-				Manifests(path.Join(templatesDir, "namespace.yaml")).
-				UsingConfig(envTest.Config).
-				Load()
-
-			Expect(err).ToNot(HaveOccurred())
-
-			// when
-			Expect(createNs.Apply()).To(Succeed())
-
-			// then
-			namespace, err := getNamespace("embedded-test-ns")
-			Expect(err).ToNot(HaveOccurred())
-			Expect(namespace.Name).To(Equal("embedded-test-ns"))
-		})
-
-		It("should source manifests from a specified temporary directory within the file system", func() {
-			// given
-			tempDir := GinkgoT().TempDir()
-			yamlData := `apiVersion: v1
-kind: Namespace
-metadata:
-  name: real-file-test-ns`
-
-			err := createFile(tempDir, "namespace.yaml", yamlData)
-			Expect(err).ToNot(HaveOccurred())
-
-			createNs, err := feature.CreateFeature("create-ns").
-				For(dsciSpec).
-				ManifestSource(os.DirFS(tempDir)).
-				Manifests(path.Join("namespace.yaml")). // must be relative to root DirFS defined above
-				UsingConfig(envTest.Config).
-				Load()
-
-			Expect(err).ToNot(HaveOccurred())
-
-			// when
-			Expect(createNs.Apply()).To(Succeed())
-
-			// then
-			namespace, err := getNamespace("real-file-test-ns")
-			Expect(err).ToNot(HaveOccurred())
-			Expect(namespace.Name).To(Equal("real-file-test-ns"))
-		})
-	})
-})
 
 func createNamespace(name string) *v1.Namespace {
 	return &v1.Namespace{
