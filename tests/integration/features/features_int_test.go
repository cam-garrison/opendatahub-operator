--- conflicted
+++ resolved
@@ -13,11 +13,7 @@
 	v1 "k8s.io/api/core/v1"
 	"k8s.io/apimachinery/pkg/api/errors"
 	metav1 "k8s.io/apimachinery/pkg/apis/meta/v1"
-<<<<<<< HEAD
-	k8stypes "k8s.io/apimachinery/pkg/types"
-=======
 	"k8s.io/apimachinery/pkg/types"
->>>>>>> 591a2912
 	"sigs.k8s.io/controller-runtime/pkg/client"
 
 	dscv1 "github.com/opendatahub-io/opendatahub-operator/v2/apis/dscinitialization/v1"
@@ -226,43 +222,30 @@
 
 		var (
 			dsciSpec *dscv1.DSCInitializationSpec
-<<<<<<< HEAD
-=======
 			source   featurev1.Source
->>>>>>> 591a2912
 		)
 
 		BeforeEach(func() {
 			dsciSpec = newDSCInitializationSpec("default")
-<<<<<<< HEAD
+      source = envtestutil.NewSource(featurev1.DSCIType, "default")
 		})
 
 		It("should indicate successful installation in FeatureTracker", func() {
 			// given example CRD installed into env
 			name := "test-resources.openshift.io"
 			verificationFeature, err := feature.CreateFeature("crd-verification").
-				For(dsciSpec).
+				With(dsciSpec).
+        From(source).
 				UsingConfig(envTest.Config).
 				PreConditions(feature.EnsureCRDIsInstalled(name)).
-=======
-			source = envtestutil.NewSource(featurev1.DSCIType, "default")
-		})
-
-		It("should correctly indicate source in the feature tracker", func() {
-			verificationFeature, err := feature.CreateFeature("empty-feature").
-				With(dsciSpec).
-				From(source).
-				UsingConfig(envTest.Config).
->>>>>>> 591a2912
-				Load()
+        Load()
 			Expect(err).ToNot(HaveOccurred())
 
 			// when
 			Expect(verificationFeature.Apply()).To(Succeed())
 
 			// then
-<<<<<<< HEAD
-			featureTracker := getFeatureTracker("default-crd-verification")
+      featureTracker := getFeatureTracker("default-crd-verification")
 			Expect(*featureTracker.Status.Conditions).To(ContainElement(
 				MatchFields(IgnoreExtras, Fields{
 					"Type":   Equal(conditionsv1.ConditionAvailable),
@@ -271,32 +254,20 @@
 				}),
 			))
 		})
-
-		It("should indicate failure in preconditions", func() {
+    
+    It("should indicate failure in preconditions", func() {
 			// given
 			name := "non-existing-resource.non-existing-group.io"
 			verificationFeature, err := feature.CreateFeature("crd-verification").
-				For(dsciSpec).
+				With(dsciSpec).
+        From(source).
 				UsingConfig(envTest.Config).
 				PreConditions(feature.EnsureCRDIsInstalled(name)).
-=======
-			featureTracker := getFeatureTracker("default-empty-feature")
-			Expect(featureTracker.Spec.Source.Name).To(Equal("default"))
-			Expect(featureTracker.Spec.Source.Type).To(Equal(featurev1.DSCIType))
-		})
-
-		It("should correctly indicate app namespace in the feature tracker", func() {
-			verificationFeature, err := feature.CreateFeature("empty-feature").
-				With(dsciSpec).
-				From(source).
-				UsingConfig(envTest.Config).
->>>>>>> 591a2912
-				Load()
-			Expect(err).ToNot(HaveOccurred())
-
-			// when
-<<<<<<< HEAD
-			Expect(verificationFeature.Apply()).ToNot(Succeed())
+        Load()
+      Expect(err).ToNot(HaveOccurred())
+      
+      // when
+      Expect(verificationFeature.Apply()).ToNot(Succeed())
 
 			// then
 			featureTracker := getFeatureTracker("default-crd-verification")
@@ -308,11 +279,12 @@
 				}),
 			))
 		})
-
-		It("should indicate failure in post-conditions", func() {
+    
+    It("should indicate failure in post-conditions", func() {
 			// given
 			verificationFeature, err := feature.CreateFeature("post-condition-failure").
-				For(dsciSpec).
+				With(dsciSpec).
+        From(source).
 				UsingConfig(envTest.Config).
 				PostConditions(func(f *feature.Feature) error {
 					return fmt.Errorf("always fail")
@@ -332,15 +304,42 @@
 					"Reason": Equal(string(featurev1.PostConditions)),
 				}),
 			))
-=======
+
+		It("should correctly indicate source in the feature tracker", func() {
+			verificationFeature, err := feature.CreateFeature("empty-feature").
+				With(dsciSpec).
+				From(source).
+				UsingConfig(envTest.Config).
+				Load()
+			Expect(err).ToNot(HaveOccurred())
+
+			// when
+			Expect(verificationFeature.Apply()).To(Succeed())
+
+			// then
+			featureTracker := getFeatureTracker("default-empty-feature")
+			Expect(featureTracker.Spec.Source.Name).To(Equal("default"))
+			Expect(featureTracker.Spec.Source.Type).To(Equal(featurev1.DSCIType))
+		})
+
+		It("should correctly indicate app namespace in the feature tracker", func() {
+			verificationFeature, err := feature.CreateFeature("empty-feature").
+				With(dsciSpec).
+				From(source).
+				UsingConfig(envTest.Config).
+				Load()
+			Expect(err).ToNot(HaveOccurred())
+
+			// when
 			Expect(verificationFeature.Apply()).To(Succeed())
 
 			// then
 			featureTracker := getFeatureTracker("default-empty-feature")
 			Expect(featureTracker.Spec.AppNamespace).To(Equal("default"))
->>>>>>> 591a2912
-		})
+		})
+      
 	})
+    
 })
 
 var _ = Describe("Manifest sources", func() {
@@ -513,7 +512,7 @@
 
 func getNamespace(namespace string) (*v1.Namespace, error) {
 	ns := createNamespace(namespace)
-	err := envTestClient.Get(context.Background(), k8stypes.NamespacedName{Name: namespace}, ns)
+	err := envTestClient.Get(context.Background(), types.NamespacedName{Name: namespace}, ns)
 
 	return ns, err
 }
@@ -531,7 +530,7 @@
 
 func getService(name, namespace string) (*v1.Service, error) {
 	svc := &v1.Service{}
-	err := envTestClient.Get(context.Background(), k8stypes.NamespacedName{
+	err := envTestClient.Get(context.Background(), types.NamespacedName{
 		Name: name, Namespace: namespace,
 	}, svc)
 
