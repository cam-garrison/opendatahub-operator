--- conflicted
+++ resolved
@@ -4,12 +4,13 @@
 	"context"
 
 	corev1 "k8s.io/api/core/v1"
-	"k8s.io/apimachinery/pkg/api/errors"
+	k8serr "k8s.io/apimachinery/pkg/api/errors"
 	metav1 "k8s.io/apimachinery/pkg/apis/meta/v1"
 	"sigs.k8s.io/controller-runtime/pkg/client"
 
 	dsciv1 "github.com/opendatahub-io/opendatahub-operator/v2/apis/dscinitialization/v1"
 	featurev1 "github.com/opendatahub-io/opendatahub-operator/v2/apis/features/v1"
+	"github.com/opendatahub-io/opendatahub-operator/v2/pkg/cluster"
 	"github.com/opendatahub-io/opendatahub-operator/v2/pkg/feature"
 	"github.com/opendatahub-io/opendatahub-operator/v2/tests/envtestutil"
 	"github.com/opendatahub-io/opendatahub-operator/v2/tests/integration/features/fixtures"
@@ -60,7 +61,7 @@
 			Expect(testFeature.Apply(ctx)).Should(Succeed())
 
 			// then
-			Eventually(createdSecretHasOwnerReferenceToOwningFeature(namespace, featureName)).
+			Eventually(createdSecretHasOwnerReferenceToOwningFeature(namespace, secretName, featureName)).
 				WithContext(ctx).
 				WithTimeout(fixtures.Timeout).
 				WithPolling(fixtures.Interval).
@@ -72,83 +73,62 @@
 			Expect(testFeature.Cleanup(ctx)).To(Succeed())
 
 			// then
-			Consistently(createdSecretHasOwnerReferenceToOwningFeature(namespace, featureName)).
-				WithContext(ctx).
-				WithTimeout(fixtures.Timeout).
-				WithPolling(fixtures.Interval).
-				Should(WithTransform(errors.IsNotFound, BeTrue()))
+			Consistently(createdSecretHasOwnerReferenceToOwningFeature(namespace, secretName, featureName)).
+				WithContext(ctx).
+				WithTimeout(fixtures.Timeout).
+				WithPolling(fixtures.Interval).
+				Should(WithTransform(k8serr.IsNotFound, BeTrue()))
 		})
 
 	})
 
-	Context("cleaning up conditionally enabled features", Ordered, func() {
+	Context("conditionally enabled features", Ordered, func() {
 
 		const (
-			featureName = "enabled-conditionally"
-			secretName  = "test-secret"
+			featureName  = "enabled-conditionally"
+			secretName   = "test-secret"
+			additionalNs = "conditional-ns"
 		)
 
 		var (
-<<<<<<< HEAD
-			namespace string
-=======
-			dsci            *dsciv1.DSCInitialization
-			namespace       string
-			featuresHandler *feature.FeaturesHandler
->>>>>>> 2d2a56a2
-		)
-
-		BeforeAll(func() {
-			namespace = envtestutil.AppendRandomNameTo("test-conditional-cleanup")
-<<<<<<< HEAD
-=======
-			dsci = fixtures.NewDSCInitialization(namespace)
->>>>>>> 2d2a56a2
+			nsName        string
+			namespace     *corev1.Namespace
+			objectCleaner *envtestutil.Cleaner
+		)
+
+		BeforeEach(func(ctx context.Context) {
+			objectCleaner = envtestutil.CreateCleaner(envTestClient, envTest.Config, fixtures.Timeout, fixtures.Interval)
+			nsName = envtestutil.AppendRandomNameTo("test-conditional-cleanup")
+			var err error
+			namespace, err = cluster.CreateNamespace(ctx, envTestClient, nsName)
+			Expect(err).ToNot(HaveOccurred())
+		})
+
+		AfterEach(func(ctx context.Context) {
+			// Ignore err if 404
+			_ = envTestClientset.CoreV1().Secrets(nsName).Delete(ctx, secretName, metav1.DeleteOptions{})
+			objectCleaner.DeleteAll(ctx, namespace)
 		})
 
 		It("should create feature, apply resource and create feature tracker", func(ctx context.Context) {
 			// given
-			err := fixtures.CreateOrUpdateNamespace(ctx, envTestClient, fixtures.NewNamespace("conditional-ns"))
+			err := fixtures.CreateOrUpdateNamespace(ctx, envTestClient, fixtures.NewNamespace(additionalNs))
 			Expect(err).To(Not(HaveOccurred()))
 
-<<<<<<< HEAD
 			feature, conditionalCreationErr := feature.Define(featureName).
 				UsingConfig(envTest.Config).
-				TargetNamespace(namespace).
-				PreConditions(
-					feature.CreateNamespaceIfNotExists(namespace),
-				).
-				EnabledWhen(namespaceExists).
-				WithResources(fixtures.CreateSecret(secretName, namespace)).
+				TargetNamespace(nsName).
+				EnabledWhen(namespaceExists(additionalNs)).
+				WithResources(fixtures.CreateSecret(secretName, nsName)).
 				Create()
 
 			Expect(conditionalCreationErr).ToNot(HaveOccurred())
 
 			// when
 			Expect(feature.Apply(ctx)).Should(Succeed())
-=======
-			featuresHandler = feature.ClusterFeaturesHandler(dsci, func(handler *feature.FeaturesHandler) error {
-				conditionalCreationErr := feature.CreateFeature(featureName).
-					For(handler).
-					UsingConfig(envTest.Config).
-					PreConditions(
-						feature.CreateNamespaceIfNotExists(namespace),
-					).
-					EnabledWhen(namespaceExists).
-					WithResources(fixtures.CreateSecret(secretName, namespace)).
-					Load()
-
-				Expect(conditionalCreationErr).ToNot(HaveOccurred())
-
-				return nil
-			})
-
-			// when
-			Expect(featuresHandler.Apply(ctx)).Should(Succeed())
->>>>>>> 2d2a56a2
-
-			// then
-			Eventually(createdSecretHasOwnerReferenceToOwningFeature(namespace, featureName)).
+
+			// then
+			Eventually(createdSecretHasOwnerReferenceToOwningFeature(nsName, secretName, featureName)).
 				WithContext(ctx).
 				WithTimeout(fixtures.Timeout).
 				WithPolling(fixtures.Interval).
@@ -157,69 +137,44 @@
 
 		It("should clean up resources when the condition is no longer met", func(ctx context.Context) {
 			// given
-			err := envTestClient.Delete(context.Background(), fixtures.NewNamespace("conditional-ns"))
+			err := envTestClient.Delete(context.Background(), fixtures.NewNamespace(additionalNs))
 			Expect(err).To(Not(HaveOccurred()))
 
 			// Mimic reconcile by re-loading the feature handler
-<<<<<<< HEAD
 			feature, conditionalCreationErr := feature.Define(featureName).
 				UsingConfig(envTest.Config).
-				TargetNamespace(namespace).
-				PreConditions(
-					feature.CreateNamespaceIfNotExists(namespace),
-				).
-				EnabledWhen(namespaceExists).
-				WithResources(fixtures.CreateSecret(secretName, namespace)).
+				TargetNamespace(nsName).
+				EnabledWhen(namespaceExists(additionalNs)).
+				WithResources(fixtures.CreateSecret(secretName, nsName)).
 				Create()
 
 			Expect(conditionalCreationErr).ToNot(HaveOccurred())
 
 			Expect(feature.Apply(ctx)).Should(Succeed())
-=======
-			featuresHandler = feature.ClusterFeaturesHandler(dsci, func(handler *feature.FeaturesHandler) error {
-				conditionalCreationErr := feature.CreateFeature(featureName).
-					For(handler).
-					UsingConfig(envTest.Config).
-					PreConditions(
-						feature.CreateNamespaceIfNotExists(namespace),
-					).
-					EnabledWhen(namespaceExists).
-					WithResources(fixtures.CreateSecret(secretName, namespace)).
-					Load()
-
-				Expect(conditionalCreationErr).ToNot(HaveOccurred())
-
-				return nil
-			})
-
-			Expect(featuresHandler.Apply(ctx)).Should(Succeed())
->>>>>>> 2d2a56a2
-
-			// then
-			Consistently(createdSecretHasOwnerReferenceToOwningFeature(namespace, featureName)).
-				WithContext(ctx).
-				WithTimeout(fixtures.Timeout).
-				WithPolling(fixtures.Interval).
-				Should(WithTransform(errors.IsNotFound, BeTrue()))
-
-			Consistently(func() error {
-				_, err := fixtures.GetFeatureTracker(ctx, envTestClient, namespace, featureName)
-				if errors.IsNotFound(err) {
-					return nil
-				}
-				return err
+
+			// then
+			Consistently(createdSecretHasOwnerReferenceToOwningFeature(nsName, secretName, featureName)).
+				WithContext(ctx).
+				WithTimeout(fixtures.Timeout).
+				WithPolling(fixtures.Interval).
+				Should(WithTransform(k8serr.IsNotFound, BeTrue()))
+
+			Consistently(func(ctx context.Context) error {
+				_, getErr := fixtures.GetFeatureTracker(ctx, envTestClient, nsName, featureName)
+				return client.IgnoreNotFound(getErr)
 			}).
 				WithContext(ctx).
 				WithTimeout(fixtures.Timeout).
 				WithPolling(fixtures.Interval).
 				Should(Succeed())
 		})
+
 	})
+
 })
 
-func createdSecretHasOwnerReferenceToOwningFeature(namespace, featureName string) func(context.Context) error {
+func createdSecretHasOwnerReferenceToOwningFeature(namespace, secretName, featureName string) func(context.Context) error { //nolint:unparam //reason: secretName
 	return func(ctx context.Context) error {
-		secretName := "test-secret"
 		secret, err := envTestClientset.CoreV1().
 			Secrets(namespace).
 			Get(ctx, secretName, metav1.GetOptions{})
@@ -257,14 +212,16 @@
 	}
 }
 
-func namespaceExists(ctx context.Context, f *feature.Feature) (bool, error) {
-	namespace, err := fixtures.GetNamespace(ctx, f.Client, "conditional-ns")
-	if errors.IsNotFound(err) {
-		return false, nil
+func namespaceExists(ns string) func(ctx context.Context, f *feature.Feature) (bool, error) {
+	return func(ctx context.Context, f *feature.Feature) (bool, error) {
+		namespace, err := fixtures.GetNamespace(ctx, f.Client, ns)
+		if k8serr.IsNotFound(err) {
+			return false, nil
+		}
+		// ensuring it fails if namespace is still deleting
+		if namespace.Status.Phase == corev1.NamespaceTerminating {
+			return false, nil
+		}
+		return true, nil
 	}
-	// ensuring it fails if namespace is still deleting
-	if namespace.Status.Phase == corev1.NamespaceTerminating {
-		return false, nil
-	}
-	return true, nil
 }