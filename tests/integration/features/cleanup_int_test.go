package features_test

import (
	"context"

	"k8s.io/apimachinery/pkg/api/errors"
	metav1 "k8s.io/apimachinery/pkg/apis/meta/v1"
	"sigs.k8s.io/controller-runtime/pkg/client"

	dsciv1 "github.com/opendatahub-io/opendatahub-operator/v2/apis/dscinitialization/v1"
	featurev1 "github.com/opendatahub-io/opendatahub-operator/v2/apis/features/v1"
	"github.com/opendatahub-io/opendatahub-operator/v2/pkg/feature"
	"github.com/opendatahub-io/opendatahub-operator/v2/tests/envtestutil"
	"github.com/opendatahub-io/opendatahub-operator/v2/tests/integration/features/fixtures"

	. "github.com/onsi/ginkgo/v2"
	. "github.com/onsi/gomega"
	. "github.com/onsi/gomega/gstruct"
)

var _ = Describe("feature cleanup", func() {

	Context("using FeatureTracker and ownership as cleanup strategy", Ordered, func() {

		const (
			featureName = "create-secret"
			secretName  = "test-secret"
		)

		var (
			dsci        *dsciv1.DSCInitialization
			namespace   string
			testFeature *feature.Feature
		)

		BeforeAll(func() {
			namespace = envtestutil.AppendRandomNameTo("test-secret-ownership")
			dsci = fixtures.NewDSCInitialization(namespace)
			var errSecretCreation error
			testFeature, errSecretCreation = feature.Define(featureName).
				TargetNamespace(dsci.Spec.ApplicationsNamespace).
				Source(featurev1.Source{
					Type: featurev1.DSCIType,
					Name: dsci.Name,
				}).
				UsingConfig(envTest.Config).
				PreConditions(
					feature.CreateNamespaceIfNotExists(namespace),
				).
				WithResources(fixtures.CreateSecret(secretName, namespace)).
				Create()

			Expect(errSecretCreation).ToNot(HaveOccurred())

		})

		It("should successfully create resource and associated feature tracker", func(ctx context.Context) {
			// when
<<<<<<< HEAD
			Expect(testFeature.Apply()).Should(Succeed())
=======
			Expect(featuresHandler.Apply(ctx)).Should(Succeed())
>>>>>>> f3e6a135

			// then
			Eventually(createdSecretHasOwnerReferenceToOwningFeature(namespace, secretName)).
				WithContext(ctx).
				WithTimeout(fixtures.Timeout).
				WithPolling(fixtures.Interval).
				Should(Succeed())
		})

		It("should remove feature tracker on clean-up", func(ctx context.Context) {
			// when
<<<<<<< HEAD
			Expect(testFeature.Cleanup()).To(Succeed())
=======
			Expect(featuresHandler.Delete(ctx)).To(Succeed())
>>>>>>> f3e6a135

			// then
			Eventually(createdSecretHasOwnerReferenceToOwningFeature(namespace, secretName)).
				WithContext(ctx).
				WithTimeout(fixtures.Timeout).
				WithPolling(fixtures.Interval).
				Should(WithTransform(errors.IsNotFound, BeTrue()))
		})

	})

})

func createdSecretHasOwnerReferenceToOwningFeature(namespace, secretName string) func(context.Context) error {
	return func(ctx context.Context) error {
		secret, err := envTestClientset.CoreV1().
			Secrets(namespace).
			Get(ctx, secretName, metav1.GetOptions{})

		if err != nil {
			return err
		}

		Expect(secret.OwnerReferences).Should(
			ContainElement(
				MatchFields(IgnoreExtras, Fields{"Kind": Equal("FeatureTracker")}),
			),
		)

		trackerName := ""
		for _, ownerRef := range secret.OwnerReferences {
			if ownerRef.Kind == "FeatureTracker" {
				trackerName = ownerRef.Name
				break
			}
		}

		tracker := &featurev1.FeatureTracker{}
		return envTestClient.Get(ctx, client.ObjectKey{
			Name: trackerName,
		}, tracker)
	}
}<|MERGE_RESOLUTION|>--- conflicted
+++ resolved
@@ -56,11 +56,7 @@
 
 		It("should successfully create resource and associated feature tracker", func(ctx context.Context) {
 			// when
-<<<<<<< HEAD
-			Expect(testFeature.Apply()).Should(Succeed())
-=======
-			Expect(featuresHandler.Apply(ctx)).Should(Succeed())
->>>>>>> f3e6a135
+			Expect(testFeature.Apply(ctx)).Should(Succeed())
 
 			// then
 			Eventually(createdSecretHasOwnerReferenceToOwningFeature(namespace, secretName)).
@@ -72,11 +68,7 @@
 
 		It("should remove feature tracker on clean-up", func(ctx context.Context) {
 			// when
-<<<<<<< HEAD
-			Expect(testFeature.Cleanup()).To(Succeed())
-=======
-			Expect(featuresHandler.Delete(ctx)).To(Succeed())
->>>>>>> f3e6a135
+			Expect(testFeature.Cleanup(ctx)).To(Succeed())
 
 			// then
 			Eventually(createdSecretHasOwnerReferenceToOwningFeature(namespace, secretName)).
