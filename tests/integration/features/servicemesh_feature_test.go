--- conflicted
+++ resolved
@@ -5,11 +5,8 @@
 	"path"
 
 	apiextensionsv1 "k8s.io/apiextensions-apiserver/pkg/apis/apiextensions/v1"
-<<<<<<< HEAD
-=======
 	"k8s.io/apimachinery/pkg/api/errors"
 	metav1 "k8s.io/apimachinery/pkg/apis/meta/v1"
->>>>>>> 562ae3df
 	"k8s.io/apimachinery/pkg/apis/meta/v1/unstructured"
 	"k8s.io/apimachinery/pkg/util/yaml"
 	"sigs.k8s.io/controller-runtime/pkg/client"
@@ -202,16 +199,11 @@
 					handler := feature.ClusterFeaturesHandler(dsci, func(handler *feature.FeaturesHandler) error {
 						return feature.CreateFeature("control-plane-with-external-authz-provider").
 							For(handler).
-<<<<<<< HEAD
 							ManifestSource(fixtures.TestEmbeddedFiles).
 							Manifests(path.Join("templates", "mesh-authz-ext-provider.patch.tmpl.yaml")).
-							OnDelete(servicemesh.RemoveExtensionProvider).
-=======
-							Manifests(path.Join(feature.AuthDir, "mesh-authz-ext-provider.patch.tmpl")).
 							OnDelete(
-								servicemesh.RemoveExtensionProvider,
-							).
->>>>>>> 562ae3df
+                servicemesh.RemoveExtensionProvider,
+              ).
 							UsingConfig(envTest.Config).
 							Load()
 					})
