package features_test

import (
	"context"
	"path"

	apiextensionsv1 "k8s.io/apiextensions-apiserver/pkg/apis/apiextensions/v1"
	"k8s.io/apimachinery/pkg/api/errors"
	"k8s.io/apimachinery/pkg/apis/meta/v1/unstructured"
	"k8s.io/apimachinery/pkg/util/yaml"
	"sigs.k8s.io/controller-runtime/pkg/client"
	"sigs.k8s.io/controller-runtime/pkg/envtest"

	dsciv1 "github.com/opendatahub-io/opendatahub-operator/v2/apis/dscinitialization/v1"
	infrav1 "github.com/opendatahub-io/opendatahub-operator/v2/apis/infrastructure/v1"
	"github.com/opendatahub-io/opendatahub-operator/v2/pkg/cluster/gvk"
	"github.com/opendatahub-io/opendatahub-operator/v2/pkg/feature"
	"github.com/opendatahub-io/opendatahub-operator/v2/pkg/feature/manifest"
	"github.com/opendatahub-io/opendatahub-operator/v2/pkg/feature/provider"
	"github.com/opendatahub-io/opendatahub-operator/v2/pkg/feature/servicemesh"
	"github.com/opendatahub-io/opendatahub-operator/v2/tests/envtestutil"
	"github.com/opendatahub-io/opendatahub-operator/v2/tests/integration/features/fixtures"

	. "github.com/onsi/ginkgo/v2"
	. "github.com/onsi/gomega"
)

var _ = Describe("Service Mesh setup", func() {

	var (
		dsci          *dsciv1.DSCInitialization
		objectCleaner *envtestutil.Cleaner
	)

	BeforeEach(func() {
		c, err := client.New(envTest.Config, client.Options{})
		Expect(err).ToNot(HaveOccurred())
		objectCleaner = envtestutil.CreateCleaner(c, envTest.Config, fixtures.Timeout, fixtures.Interval)

		namespace := envtestutil.AppendRandomNameTo("service-mesh-settings")

		dsci = fixtures.NewDSCInitialization(namespace)

		Expect(err).ToNot(HaveOccurred())
	})

	Describe("preconditions", func() {

		Context("operator setup", func() {

			When("operator is not installed", func() {

				It("should fail using precondition check", func(ctx context.Context) {
					// given
					featuresHandler := feature.ClusterFeaturesHandler(dsci, func(registry feature.FeaturesRegistry) error {
						verificationFeatureErr := registry.Add(feature.Define("no-service-mesh-operator-check").
							UsingConfig(envTest.Config).
							PreConditions(servicemesh.EnsureServiceMeshOperatorInstalled),
						)

						Expect(verificationFeatureErr).ToNot(HaveOccurred())

						return nil
					})

					// when
					applyErr := featuresHandler.Apply(ctx)

					// then
					Expect(applyErr).To(MatchError(ContainSubstring("failed to find the pre-requisite operator subscription \"servicemeshoperator\"")))
				})
			})

			When("operator is installed", func() {
				var smcpCrdObj *apiextensionsv1.CustomResourceDefinition

				BeforeEach(func(ctx context.Context) {
					err := fixtures.CreateSubscription(ctx, envTestClient, "openshift-operators", fixtures.OssmSubscription)
					Expect(err).ToNot(HaveOccurred())
					smcpCrdObj = installServiceMeshCRD(ctx)
				})

				AfterEach(func(ctx context.Context) {
					objectCleaner.DeleteAll(ctx, smcpCrdObj)
				})

				It("should succeed using precondition check", func(ctx context.Context) {
					// when
					featuresHandler := feature.ClusterFeaturesHandler(dsci, func(registry feature.FeaturesRegistry) error {
						verificationFeatureErr := registry.Add(
							feature.Define("service-mesh-operator-check").
								UsingConfig(envTest.Config).
								WithData(feature.Entry("ControlPlane", provider.ValueOf(dsci.Spec.ServiceMesh.ControlPlane).Get)).
								PreConditions(servicemesh.EnsureServiceMeshOperatorInstalled),
						)

						Expect(verificationFeatureErr).ToNot(HaveOccurred())

						return nil
					})

					// when
					Expect(featuresHandler.Apply(ctx)).To(Succeed())

				})

				It("should find installed Service Mesh Control Plane", func(ctx context.Context) {
					// given
					c, err := client.New(envTest.Config, client.Options{})
					Expect(err).ToNot(HaveOccurred())

					ns := envtestutil.AppendRandomNameTo(fixtures.TestNamespacePrefix)
					nsResource := fixtures.NewNamespace(ns)
					Expect(c.Create(ctx, nsResource)).To(Succeed())
					defer objectCleaner.DeleteAll(ctx, nsResource)

					createServiceMeshControlPlane(ctx, "test-name", ns)
					dsci.Spec.ServiceMesh.ControlPlane.Namespace = ns
					dsci.Spec.ServiceMesh.ControlPlane.Name = "test-name"

					// when
					featuresHandler := feature.ClusterFeaturesHandler(dsci, func(registry feature.FeaturesRegistry) error {
						verificationFeatureErr := registry.Add(feature.Define("service-mesh-control-plane-check").
							UsingConfig(envTest.Config).
							WithData(feature.Entry("ControlPlane", provider.ValueOf(dsci.Spec.ServiceMesh.ControlPlane).Get)).
							PreConditions(servicemesh.EnsureServiceMeshInstalled),
						)

						Expect(verificationFeatureErr).ToNot(HaveOccurred())

						return nil
					})

					// then
					Expect(featuresHandler.Apply(ctx)).To(Succeed())
				})

				It("should fail to find Service Mesh Control Plane if not present", func(ctx context.Context) {
					// given
					dsci.Spec.ServiceMesh.ControlPlane.Name = "test-name"
					dsci.Spec.ServiceMesh.ControlPlane.Namespace = "test-namespace"

					// when
					featuresHandler := feature.ClusterFeaturesHandler(dsci, func(registry feature.FeaturesRegistry) error {
						verificationFeatureErr := registry.Add(feature.Define("no-service-mesh-control-plane-check").
							WithData(feature.Entry("ControlPlane", provider.ValueOf(dsci.Spec.ServiceMesh.ControlPlane).Get)).
							UsingConfig(envTest.Config).
							PreConditions(servicemesh.EnsureServiceMeshInstalled),
						)

						Expect(verificationFeatureErr).ToNot(HaveOccurred())

						return nil
					})

					// then
					Expect(featuresHandler.Apply(ctx)).To(MatchError(ContainSubstring("failed to find Service Mesh Control Plane")))
				})

			})
		})

		Context("Control Plane configuration", func() {

			When("setting up auth(z) provider", func() {

				var (
					objectCleaner   *envtestutil.Cleaner
					dsci            *dsciv1.DSCInitialization
					serviceMeshSpec *infrav1.ServiceMeshSpec
					smcpCrdObj      *apiextensionsv1.CustomResourceDefinition
					namespace       = "test-ns"
					name            = "minimal"
				)

				BeforeEach(func(ctx context.Context) {
					smcpCrdObj = installServiceMeshCRD(ctx)
					objectCleaner = envtestutil.CreateCleaner(envTestClient, envTest.Config, fixtures.Timeout, fixtures.Interval)
					dsci = fixtures.NewDSCInitialization(namespace)

					serviceMeshSpec = dsci.Spec.ServiceMesh

					serviceMeshSpec.ControlPlane.Name = name
					serviceMeshSpec.ControlPlane.Namespace = namespace
				})

				AfterEach(func(ctx context.Context) {
					objectCleaner.DeleteAll(ctx, smcpCrdObj)
				})

				It("should be able to remove external provider on cleanup", func(ctx context.Context) {
					// given
					ns := fixtures.NewNamespace(namespace)
					Expect(envTestClient.Create(ctx, ns)).To(Succeed())
					defer objectCleaner.DeleteAll(ctx, ns)

					serviceMeshSpec.Auth.Namespace = "auth-provider"

					createServiceMeshControlPlane(ctx, name, namespace)

					handler := feature.ClusterFeaturesHandler(dsci, func(registry feature.FeaturesRegistry) error {
						return registry.Add(feature.Define("control-plane-with-external-authz-provider").
							UsingConfig(envTest.Config).
							Manifests(
								manifest.Location(fixtures.TestEmbeddedFiles).
									Include(path.Join("templates", "mesh-authz-ext-provider.patch.tmpl.yaml")),
							).
							WithData(
								servicemesh.FeatureData.Authorization.All(&dsci.Spec)...,
							).
							WithData(
								servicemesh.FeatureData.ControlPlane.Create(&dsci.Spec).AsAction(),
							).
							OnDelete(
								servicemesh.RemoveExtensionProvider,
							))
					})

					// when
					By("verifying extension provider has been added after applying feature", func() {
						Expect(handler.Apply(ctx)).To(Succeed())
						serviceMeshControlPlane, err := getServiceMeshControlPlane(ctx, namespace, name)
						Expect(err).ToNot(HaveOccurred())

						extensionProviders, found, err := unstructured.NestedSlice(serviceMeshControlPlane.Object, "spec", "techPreview", "meshConfig", "extensionProviders")
						Expect(err).ToNot(HaveOccurred())
						Expect(found).To(BeTrue())

						extensionProvider, ok := extensionProviders[0].(map[string]interface{})
						if !ok {
							Fail("extension provider has not been added after applying feature")
						}
						Expect(extensionProvider["name"]).To(Equal("test-ns-auth-provider"))

						envoyExtAuthzGrpc, ok := extensionProvider["envoyExtAuthzGrpc"].(map[string]interface{})
						if !ok {
							Fail("extension provider envoyExtAuthzGrpc has not been added after applying feature")
						}
						Expect(envoyExtAuthzGrpc["service"]).To(Equal("authorino-authorino-authorization.auth-provider.svc.cluster.local"))
					})

					// then
					By("verifying that extension provider has been removed and namespace is gone too", func() {
<<<<<<< HEAD
						Expect(handler.Delete()).To(Succeed())
						Eventually(func() []any {
=======
						Expect(handler.Delete(ctx)).To(Succeed())
						Eventually(func() []interface{} {
>>>>>>> f3e6a135

							serviceMeshControlPlane, err := getServiceMeshControlPlane(ctx, namespace, name)
							Expect(err).ToNot(HaveOccurred())

							extensionProviders, found, err := unstructured.NestedSlice(serviceMeshControlPlane.Object, "spec", "techPreview", "meshConfig", "extensionProviders")
							Expect(err).ToNot(HaveOccurred())
							Expect(found).To(BeTrue())

							_, err = fixtures.GetNamespace(ctx, envTestClient, serviceMeshSpec.Auth.Namespace)
							Expect(errors.IsNotFound(err)).To(BeTrue())

							return extensionProviders

						}).WithTimeout(fixtures.Timeout).WithPolling(fixtures.Interval).Should(BeEmpty())
					})

				})

			})

		})

	})
})

func installServiceMeshCRD(ctx context.Context) *apiextensionsv1.CustomResourceDefinition {
	smcpCrdObj := &apiextensionsv1.CustomResourceDefinition{}
	Expect(yaml.Unmarshal([]byte(fixtures.ServiceMeshControlPlaneCRD), smcpCrdObj)).ToNot(HaveOccurred())
	Expect(envTestClient.Create(ctx, smcpCrdObj)).ToNot(HaveOccurred())

	crdOptions := envtest.CRDInstallOptions{PollInterval: fixtures.Interval, MaxTime: fixtures.Timeout}
	Expect(envtest.WaitForCRDs(envTest.Config, []*apiextensionsv1.CustomResourceDefinition{smcpCrdObj}, crdOptions)).To(Succeed())

	return smcpCrdObj
}

func createServiceMeshControlPlane(ctx context.Context, name string, namespace string) {
	serviceMeshControlPlane := &unstructured.Unstructured{
		Object: map[string]interface{}{
			"apiVersion": "maistra.io/featurev1",
			"kind":       "ServiceMeshControlPlane",
			"metadata": map[string]interface{}{
				"name":      name,
				"namespace": namespace,
			},
			"spec": map[string]interface{}{},
		},
	}
	Expect(createSMCPInCluster(ctx, serviceMeshControlPlane, namespace)).To(Succeed())
}

func createSMCPInCluster(ctx context.Context, smcpObj *unstructured.Unstructured, namespace string) error {
	smcpObj.SetGroupVersionKind(gvk.ServiceMeshControlPlane)
	smcpObj.SetNamespace(namespace)
	if err := envTestClient.Create(ctx, smcpObj); err != nil {
		return err
	}

	statusConditions := []interface{}{
		map[string]interface{}{
			"type":   "Ready",
			"status": "True",
		},
	}

	// Since we don't have actual service mesh operator deployed, we simulate the status
	status := map[string]interface{}{
		"conditions": statusConditions,
		"readiness": map[string]interface{}{
			"components": map[string]interface{}{
				"pending": []interface{}{},
				"ready": []interface{}{
					"istiod",
					"ingress-gateway",
				},
				"unready": []interface{}{},
			},
		},
	}
	update := smcpObj.DeepCopy()
	if err := unstructured.SetNestedField(update.Object, status, "status"); err != nil {
		return err
	}

	return envTestClient.Status().Update(ctx, update)
}

func getServiceMeshControlPlane(ctx context.Context, namespace string, name string) (*unstructured.Unstructured, error) {
	smcpObj := &unstructured.Unstructured{}
	smcpObj.SetGroupVersionKind(gvk.ServiceMeshControlPlane)

	err := envTestClient.Get(ctx, client.ObjectKey{
		Namespace: namespace,
		Name:      name,
	}, smcpObj)

	return smcpObj, err
}<|MERGE_RESOLUTION|>--- conflicted
+++ resolved
@@ -241,13 +241,8 @@
 
 					// then
 					By("verifying that extension provider has been removed and namespace is gone too", func() {
-<<<<<<< HEAD
-						Expect(handler.Delete()).To(Succeed())
+						Expect(handler.Delete(ctx)).To(Succeed())
 						Eventually(func() []any {
-=======
-						Expect(handler.Delete(ctx)).To(Succeed())
-						Eventually(func() []interface{} {
->>>>>>> f3e6a135
 
 							serviceMeshControlPlane, err := getServiceMeshControlPlane(ctx, namespace, name)
 							Expect(err).ToNot(HaveOccurred())
