package features_test

import (
	"context"
	"path"

	corev1 "k8s.io/api/core/v1"
	"sigs.k8s.io/controller-runtime/pkg/client"

	dsciv1 "github.com/opendatahub-io/opendatahub-operator/v2/apis/dscinitialization/v1"
	"github.com/opendatahub-io/opendatahub-operator/v2/pkg/cluster"
	"github.com/opendatahub-io/opendatahub-operator/v2/pkg/feature"
	"github.com/opendatahub-io/opendatahub-operator/v2/pkg/feature/manifest"
	"github.com/opendatahub-io/opendatahub-operator/v2/pkg/feature/provider"
	"github.com/opendatahub-io/opendatahub-operator/v2/pkg/metadata/annotations"
	"github.com/opendatahub-io/opendatahub-operator/v2/tests/envtestutil"
	"github.com/opendatahub-io/opendatahub-operator/v2/tests/integration/features/fixtures"

	. "github.com/onsi/ginkgo/v2"
	. "github.com/onsi/gomega"
)

var _ = Describe("Applying and updating resources", func() {
	var (
		testNamespace   string
		namespace       *corev1.Namespace
		objectCleaner   *envtestutil.Cleaner
		dsci            *dsciv1.DSCInitialization
		dummyAnnotation string
	)

	BeforeEach(func() {
		objectCleaner = envtestutil.CreateCleaner(envTestClient, envTest.Config, fixtures.Timeout, fixtures.Interval)

		testNamespace = "test-namespace"
		dummyAnnotation = "fake-anno"

		var err error
		namespace, err = cluster.CreateNamespace(context.Background(), envTestClient, testNamespace)
		Expect(err).ToNot(HaveOccurred())

		dsci = fixtures.NewDSCInitialization(testNamespace)
		dsci.Spec.ServiceMesh.ControlPlane.Namespace = namespace.Name
	})

	When("a feature is managed", func() {
		It("should reconcile the object to its managed state", func() {
			// given managed feature
			featuresHandler := feature.ClusterFeaturesHandler(dsci, func(registry feature.FeaturesRegistry) error {
				return registry.Add(
					feature.Define("create-local-gw-svc").
						UsingConfig(envTest.Config).
						Managed().
						Manifests(
							manifest.Location(fixtures.TestEmbeddedFiles).
								Include(path.Join(fixtures.BaseDir, "local-gateway-svc.tmpl.yaml")),
						).
						WithData(feature.Entry("ControlPlane", provider.ValueOf(dsci.Spec.ServiceMesh.ControlPlane).Get)),
				)
			})
			Expect(featuresHandler.Apply()).To(Succeed())

			// expect created svc to have managed annotation
			service := getServiceAndExpectAnnotations(envTestClient, testNamespace, "knative-local-gateway", map[string]string{
				"example-annotation":             "",
				annotations.ManagedByODHOperator: "true",
			})

			// modify managed service
			modifyAndExpectUpdate(envTestClient, service, "example-annotation", dummyAnnotation)

			// expect that modification is reconciled away
			Expect(featuresHandler.Apply()).To(Succeed())
			verifyAnnotation(envTestClient, testNamespace, service.Name, "example-annotation", "")
		})
	})

	When("a feature is unmanaged", func() {
		It("should not reconcile the object", func() {
			// given unmanaged feature
			featuresHandler := feature.ClusterFeaturesHandler(dsci, func(registry feature.FeaturesRegistry) error {
				return registry.Add(
					feature.Define("create-local-gw-svc").
						UsingConfig(envTest.Config).
						Manifests(
							manifest.Location(fixtures.TestEmbeddedFiles).
								Include(path.Join(fixtures.BaseDir, "local-gateway-svc.tmpl.yaml")),
						).
						WithData(feature.Entry("ControlPlane", provider.ValueOf(dsci.Spec.ServiceMesh.ControlPlane).Get)),
				)
			})
			Expect(featuresHandler.Apply()).To(Succeed())

			// modify unmanaged service object
			service, err := fixtures.GetService(envTestClient, testNamespace, "knative-local-gateway")
			Expect(err).ToNot(HaveOccurred())
			modifyAndExpectUpdate(envTestClient, service, "example-annotation", dummyAnnotation)

			// expect modification to remain after "reconcile"
			Expect(featuresHandler.Apply()).To(Succeed())
			verifyAnnotation(envTestClient, testNamespace, service.Name, "example-annotation", dummyAnnotation)
		})
	})

	When("a feature is unmanaged but the object is marked as managed", func() {
		It("should reconcile this object", func() {
			// given unmanaged feature but object marked with managed annotation
			featuresHandler := feature.ClusterFeaturesHandler(dsci, func(registry feature.FeaturesRegistry) error {
				return registry.Add(
					feature.Define("create-managed-svc").
						UsingConfig(envTest.Config).
						Manifests(
							manifest.Location(fixtures.TestEmbeddedFiles).
								Include(path.Join(fixtures.BaseDir, "managed-svc.yaml")),
						).
						WithData(feature.Entry("ControlPlane", provider.ValueOf(dsci.Spec.ServiceMesh.ControlPlane).Get)),
				)
			})
			Expect(featuresHandler.Apply()).To(Succeed())

			// expect service to have managed annotation
			service := getServiceAndExpectAnnotations(envTestClient, testNamespace, "managed-svc", map[string]string{
				"example-annotation":             "",
				annotations.ManagedByODHOperator: "true",
			})

			// modify managed service
			modifyAndExpectUpdate(envTestClient, service, "example-annotation", dummyAnnotation)

			// expect that modification is reconciled away
			Expect(featuresHandler.Apply()).To(Succeed())
			verifyAnnotation(envTestClient, testNamespace, service.Name, "example-annotation", "")
		})
	})

	AfterEach(func() {
		objectCleaner.DeleteAll(namespace)
	})
})

<<<<<<< HEAD
func getServiceAndExpectAnnotations(testClient client.Client, namespace, serviceName string, annotations map[string]string) *v1.Service {
=======
func createAndApplyFeature(dsci *dsciv1.DSCInitialization, managed bool, featureName, yamlFile string) *feature.FeaturesHandler {
	featuresHandler := feature.ClusterFeaturesHandler(dsci, func(handler *feature.FeaturesHandler) error {
		creator := feature.CreateFeature(featureName).
			For(handler).
			UsingConfig(envTest.Config).
			ManifestsLocation(fixtures.TestEmbeddedFiles).
			Manifests(path.Join(fixtures.BaseDir, yamlFile))
		if managed {
			creator.Managed()
		}
		return creator.Load()
	})
	Expect(featuresHandler.Apply()).To(Succeed())
	return featuresHandler
}

func getServiceAndExpectAnnotations(testClient client.Client, namespace, serviceName string, annotations map[string]string) *corev1.Service {
>>>>>>> 674c7f0f
	service, err := fixtures.GetService(testClient, namespace, serviceName)
	Expect(err).ToNot(HaveOccurred())
	for key, val := range annotations {
		Expect(service.Annotations[key]).To(Equal(val))
	}
	return service
}

func modifyAndExpectUpdate(client client.Client, service *corev1.Service, annotationKey, newValue string) {
	if service.Annotations == nil {
		service.Annotations = make(map[string]string)
	}
	service.Annotations[annotationKey] = newValue
	Expect(client.Update(context.Background(), service)).To(Succeed())
}

func verifyAnnotation(client client.Client, namespace, serviceName, annotationKey, expectedValue string) {
	updatedService, err := fixtures.GetService(client, namespace, serviceName)
	Expect(err).ToNot(HaveOccurred())
	Expect(updatedService.Annotations[annotationKey]).To(Equal(expectedValue))
}<|MERGE_RESOLUTION|>--- conflicted
+++ resolved
@@ -138,27 +138,7 @@
 	})
 })
 
-<<<<<<< HEAD
-func getServiceAndExpectAnnotations(testClient client.Client, namespace, serviceName string, annotations map[string]string) *v1.Service {
-=======
-func createAndApplyFeature(dsci *dsciv1.DSCInitialization, managed bool, featureName, yamlFile string) *feature.FeaturesHandler {
-	featuresHandler := feature.ClusterFeaturesHandler(dsci, func(handler *feature.FeaturesHandler) error {
-		creator := feature.CreateFeature(featureName).
-			For(handler).
-			UsingConfig(envTest.Config).
-			ManifestsLocation(fixtures.TestEmbeddedFiles).
-			Manifests(path.Join(fixtures.BaseDir, yamlFile))
-		if managed {
-			creator.Managed()
-		}
-		return creator.Load()
-	})
-	Expect(featuresHandler.Apply()).To(Succeed())
-	return featuresHandler
-}
-
 func getServiceAndExpectAnnotations(testClient client.Client, namespace, serviceName string, annotations map[string]string) *corev1.Service {
->>>>>>> 674c7f0f
 	service, err := fixtures.GetService(testClient, namespace, serviceName)
 	Expect(err).ToNot(HaveOccurred())
 	for key, val := range annotations {
