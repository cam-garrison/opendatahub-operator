--- conflicted
+++ resolved
@@ -64,17 +64,10 @@
 			featuresHandler := feature.ClusterFeaturesHandler(dsci, func(registry feature.FeaturesRegistry) error {
 				verificationFeatureErr := registry.Add(feature.Define("precondition-fail").
 					UsingConfig(envTest.Config).
-<<<<<<< HEAD
-					PreConditions(func(f *feature.Feature) error {
-						return fmt.Errorf("during test always fail")
+					PreConditions(func(_ *feature.Feature) error {
+						return errors.New("during test always fail")
 					}),
 				)
-=======
-					PreConditions(func(_ *feature.Feature) error {
-						return errors.New("during test always fail")
-					}).
-					Load()
->>>>>>> 17c29f6a
 
 				Expect(verificationFeatureErr).ToNot(HaveOccurred())
 
@@ -102,17 +95,10 @@
 			featuresHandler := feature.ClusterFeaturesHandler(dsci, func(registry feature.FeaturesRegistry) error {
 				verificationFeatureErr := registry.Add(feature.Define("post-condition-failure").
 					UsingConfig(envTest.Config).
-<<<<<<< HEAD
-					PostConditions(func(f *feature.Feature) error {
-						return fmt.Errorf("during test always fail")
+					PostConditions(func(_ *feature.Feature) error {
+						return errors.New("during test always fail")
 					}),
 				)
-=======
-					PostConditions(func(_ *feature.Feature) error {
-						return errors.New("during test always fail")
-					}).
-					Load()
->>>>>>> 17c29f6a
 
 				Expect(verificationFeatureErr).ToNot(HaveOccurred())
 
