package features_test

import (
	"context"
	"fmt"

	corev1 "k8s.io/api/core/v1"
	apiextensionsv1 "k8s.io/apiextensions-apiserver/pkg/apis/apiextensions/v1"
	metav1 "k8s.io/apimachinery/pkg/apis/meta/v1"
	"k8s.io/apimachinery/pkg/apis/meta/v1/unstructured"
	"k8s.io/apimachinery/pkg/util/yaml"
	"sigs.k8s.io/controller-runtime/pkg/client"
	"sigs.k8s.io/controller-runtime/pkg/envtest"

	dsciv1 "github.com/opendatahub-io/opendatahub-operator/v2/apis/dscinitialization/v1"
	infrav1 "github.com/opendatahub-io/opendatahub-operator/v2/apis/infrastructure/v1"
	"github.com/opendatahub-io/opendatahub-operator/v2/components/kserve"
	"github.com/opendatahub-io/opendatahub-operator/v2/pkg/feature"
	"github.com/opendatahub-io/opendatahub-operator/v2/pkg/feature/serverless"
	"github.com/opendatahub-io/opendatahub-operator/v2/tests/envtestutil"
	"github.com/opendatahub-io/opendatahub-operator/v2/tests/integration/features/fixtures"

	. "github.com/onsi/ginkgo/v2"
	. "github.com/onsi/gomega"
)

var _ = Describe("Serverless feature", func() {

	var (
		dsci            *dsciv1.DSCInitialization
		objectCleaner   *envtestutil.Cleaner
		kserveComponent *kserve.Kserve
	)

	BeforeEach(func() {
		// TODO rework
		c, err := client.New(envTest.Config, client.Options{})
		Expect(err).ToNot(HaveOccurred())
		objectCleaner = envtestutil.CreateCleaner(c, envTest.Config, timeout, interval)

		dsci = fixtures.NewDSCInitialization("default")
		kserveComponent = &kserve.Kserve{}
	})

	Context("verifying preconditions", func() {

		When("operator is not installed", func() {

			It("should fail on precondition check", func() {
				// given
				featuresHandler := feature.ComponentFeaturesHandler(kserveComponent, &dsci.Spec, func(handler *feature.FeaturesHandler) error {
					verificationFeatureErr := feature.CreateFeature("no-serverless-operator-check").
						For(handler).
						UsingConfig(envTest.Config).
						PreConditions(serverless.EnsureServerlessOperatorInstalled).
						Load()

					Expect(verificationFeatureErr).ToNot(HaveOccurred())

					return nil
				})

				// when
				applyErr := featuresHandler.Apply()

				// then
				Expect(applyErr).To(MatchError(ContainSubstring("failed to find the pre-requisite operator subscription \"serverless-operator\"")))
			})
		})

		When("operator is installed", func() {

			var knativeServingCrdObj *apiextensionsv1.CustomResourceDefinition

			BeforeEach(func() {
				err := fixtures.CreateSubscription(fixtures.KnativeServingSubscription, "openshift-serverless", envTestClient)
				Expect(err).ToNot(HaveOccurred())

				// Create KNativeServing the CRD
				knativeServingCrdObj = &apiextensionsv1.CustomResourceDefinition{}
				Expect(yaml.Unmarshal([]byte(fixtures.KnativeServingCrd), knativeServingCrdObj)).To(Succeed())
				c, err := client.New(envTest.Config, client.Options{})
				Expect(err).ToNot(HaveOccurred())
				Expect(c.Create(context.TODO(), knativeServingCrdObj)).To(Succeed())

				crdOptions := envtest.CRDInstallOptions{PollInterval: interval, MaxTime: timeout}
				err = envtest.WaitForCRDs(envTest.Config, []*apiextensionsv1.CustomResourceDefinition{knativeServingCrdObj}, crdOptions)
				Expect(err).ToNot(HaveOccurred())
			})

			AfterEach(func() {
				// Delete KNativeServing CRD
				objectCleaner.DeleteAll(knativeServingCrdObj)
			})

			It("should succeed checking operator installation using precondition", func() {
				// when
				featuresHandler := feature.ComponentFeaturesHandler(kserveComponent, &dsci.Spec, func(handler *feature.FeaturesHandler) error {
					verificationFeatureErr := feature.CreateFeature("serverless-operator-check").
						For(handler).
						UsingConfig(envTest.Config).
						PreConditions(serverless.EnsureServerlessOperatorInstalled).
						Load()

					Expect(verificationFeatureErr).ToNot(HaveOccurred())

					return nil
				})

				// then
				Expect(featuresHandler.Apply()).To(Succeed())
			})

			It("should succeed if serving is not installed for KNative serving precondition", func() {
				// when
				featuresHandler := feature.ComponentFeaturesHandler(kserveComponent, &dsci.Spec, func(handler *feature.FeaturesHandler) error {
					verificationFeatureErr := feature.CreateFeature("no-serving-installed-yet").
						For(handler).
						UsingConfig(envTest.Config).
						PreConditions(serverless.EnsureServerlessAbsent).
						Load()

					Expect(verificationFeatureErr).ToNot(HaveOccurred())

					return nil
				})

				// then
				Expect(featuresHandler.Apply()).To(Succeed())
			})

			It("should fail if serving is already installed for KNative serving precondition", func() {
				// given
<<<<<<< HEAD
				ns := envtestutil.AppendRandomNameTo(testNamespacePrefix)
=======
				ns := envtestutil.AppendRandomNameTo(fixtures.TestNamespacePrefix)
>>>>>>> 1bf33f98
				nsResource := fixtures.NewNamespace(ns)
				Expect(envTestClient.Create(context.TODO(), nsResource)).To(Succeed())
				defer objectCleaner.DeleteAll(nsResource)

				knativeServing := &unstructured.Unstructured{}
				Expect(yaml.Unmarshal([]byte(fixtures.KnativeServingInstance), knativeServing)).To(Succeed())
				knativeServing.SetNamespace(nsResource.Name)
				Expect(envTestClient.Create(context.TODO(), knativeServing)).To(Succeed())

				// when
				featuresHandler := feature.ComponentFeaturesHandler(kserveComponent, &dsci.Spec, func(handler *feature.FeaturesHandler) error {
					verificationFeatureErr := feature.CreateFeature("serving-already-installed").
						For(handler).
						UsingConfig(envTest.Config).
						PreConditions(serverless.EnsureServerlessAbsent).
						Load()

					Expect(verificationFeatureErr).ToNot(HaveOccurred())

					return nil
				})

				// then
				Expect(featuresHandler.Apply()).ToNot(Succeed())
			})
		})

	})

	Context("default values", func() {

		var testFeature *feature.Feature

		BeforeEach(func() {
			// Stubbing feature as we want to test particular functions in isolation
			testFeature = &feature.Feature{
				Name: "test-feature",
				Spec: &feature.Spec{
					ServiceMeshSpec: &infrav1.ServiceMeshSpec{},
					Serving:         &infrav1.ServingSpec{},
				},
			}

			testFeature.Client = envTestClient
		})

		Context("ingress gateway TLS secret name", func() {

			It("should set default value when value is empty in the DSCI", func() {
				// Default value is blank -> testFeature.Spec.Serving.IngressGateway.Certificate.SecretName = ""
				Expect(serverless.ServingDefaultValues(testFeature)).To(Succeed())
				Expect(testFeature.Spec.KnativeCertificateSecret).To(Equal(serverless.DefaultCertificateSecretName))
			})

			It("should use user value when set in the DSCI", func() {
				testFeature.Spec.Serving.IngressGateway.Certificate.SecretName = "fooBar"
				Expect(serverless.ServingDefaultValues(testFeature)).To(Succeed())
				Expect(testFeature.Spec.KnativeCertificateSecret).To(Equal("fooBar"))
			})
		})

		Context("ingress domain name suffix", func() {

			It("should use OpenShift ingress domain when value is empty in the DSCI", func() {
				// Create KNativeServing the CRD
				osIngressResource := &unstructured.Unstructured{}
				Expect(yaml.Unmarshal([]byte(fixtures.OpenshiftClusterIngress), osIngressResource)).ToNot(HaveOccurred())
				c, err := client.New(envTest.Config, client.Options{})
				Expect(err).ToNot(HaveOccurred())
				Expect(c.Create(context.TODO(), osIngressResource)).To(Succeed())

				// Default value is blank -> testFeature.Spec.Serving.IngressGateway.Domain = ""
				Expect(serverless.ServingIngressDomain(testFeature)).To(Succeed())
				Expect(testFeature.Spec.KnativeIngressDomain).To(Equal("*.foo.io"))
			})

			It("should use user value when set in the DSCI", func() {
				testFeature.Spec.Serving.IngressGateway.Domain = fixtures.TestDomainFooCom
				Expect(serverless.ServingIngressDomain(testFeature)).To(Succeed())
				Expect(testFeature.Spec.KnativeIngressDomain).To(Equal(fixtures.TestDomainFooCom))
			})
		})
	})

	Context("resources creation", func() {

		var (
			namespace *corev1.Namespace
		)

		BeforeEach(func() {
<<<<<<< HEAD
			ns := envtestutil.AppendRandomNameTo(testNamespacePrefix)
=======
			ns := envtestutil.AppendRandomNameTo(fixtures.TestNamespacePrefix)
>>>>>>> 1bf33f98
			namespace = fixtures.NewNamespace(ns)
			Expect(envTestClient.Create(context.TODO(), namespace)).To(Succeed())

			dsci.Spec.ServiceMesh.ControlPlane.Namespace = ns
		})

		AfterEach(func() {
			objectCleaner.DeleteAll(namespace)
		})

		It("should create a TLS secret if certificate is SelfSigned", func() {
			// given
			kserveComponent.Serving.IngressGateway.Certificate.Type = infrav1.SelfSigned
			kserveComponent.Serving.IngressGateway.Domain = fixtures.TestDomainFooCom

			featuresHandler := feature.ComponentFeaturesHandler(kserveComponent, &dsci.Spec, func(handler *feature.FeaturesHandler) error {
				verificationFeatureErr := feature.CreateFeature("tls-secret-creation").
					For(handler).
					UsingConfig(envTest.Config).
					WithData(
						kserve.PopulateComponentSettings(kserveComponent),
						serverless.ServingDefaultValues,
						serverless.ServingIngressDomain,
					).
					WithResources(serverless.ServingCertificateResource).
					Load()

				Expect(verificationFeatureErr).ToNot(HaveOccurred())

				return nil
			})

			// when
			Expect(featuresHandler.Apply()).To(Succeed())

			// then
			Eventually(func() error {
				secret, err := envTestClientset.CoreV1().Secrets(namespace.Name).Get(context.TODO(), serverless.DefaultCertificateSecretName, metav1.GetOptions{})
				if err != nil {
					return err
				}

				if secret == nil {
					return fmt.Errorf("secret not found")
				}

				return nil
			}).WithTimeout(timeout).WithPolling(interval).Should(Succeed())
		})

		It("should not create any TLS secret if certificate is user provided", func() {
			// given
			kserveComponent.Serving.IngressGateway.Certificate.Type = infrav1.Provided
			kserveComponent.Serving.IngressGateway.Domain = fixtures.TestDomainFooCom
			featuresHandler := feature.ComponentFeaturesHandler(kserveComponent, &dsci.Spec, func(handler *feature.FeaturesHandler) error {
				verificationFeatureErr := feature.CreateFeature("tls-secret-creation").
					For(handler).
					UsingConfig(envTest.Config).
					WithData(
						kserve.PopulateComponentSettings(kserveComponent),
						serverless.ServingDefaultValues,
						serverless.ServingIngressDomain,
					).
					WithResources(serverless.ServingCertificateResource).
					Load()

				Expect(verificationFeatureErr).ToNot(HaveOccurred())

				return nil
			})

			// when
			Expect(featuresHandler.Apply()).To(Succeed())

			// then
			Consistently(func() error {
				list, err := envTestClientset.CoreV1().Secrets(namespace.Name).List(context.TODO(), metav1.ListOptions{})
				if err != nil || len(list.Items) != 0 {
					return fmt.Errorf("list len: %d, error: %w", len(list.Items), err)
				}

				return nil
			}).WithTimeout(timeout).WithPolling(interval).Should(Succeed())
		})

	})

})<|MERGE_RESOLUTION|>--- conflicted
+++ resolved
@@ -131,11 +131,7 @@
 
 			It("should fail if serving is already installed for KNative serving precondition", func() {
 				// given
-<<<<<<< HEAD
-				ns := envtestutil.AppendRandomNameTo(testNamespacePrefix)
-=======
 				ns := envtestutil.AppendRandomNameTo(fixtures.TestNamespacePrefix)
->>>>>>> 1bf33f98
 				nsResource := fixtures.NewNamespace(ns)
 				Expect(envTestClient.Create(context.TODO(), nsResource)).To(Succeed())
 				defer objectCleaner.DeleteAll(nsResource)
@@ -227,11 +223,7 @@
 		)
 
 		BeforeEach(func() {
-<<<<<<< HEAD
-			ns := envtestutil.AppendRandomNameTo(testNamespacePrefix)
-=======
 			ns := envtestutil.AppendRandomNameTo(fixtures.TestNamespacePrefix)
->>>>>>> 1bf33f98
 			namespace = fixtures.NewNamespace(ns)
 			Expect(envTestClient.Create(context.TODO(), namespace)).To(Succeed())
 
