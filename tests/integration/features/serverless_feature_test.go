package features_test

import (
	"context"
	"errors"
	"fmt"

	corev1 "k8s.io/api/core/v1"
	apiextensionsv1 "k8s.io/apiextensions-apiserver/pkg/apis/apiextensions/v1"
	metav1 "k8s.io/apimachinery/pkg/apis/meta/v1"
	"k8s.io/apimachinery/pkg/apis/meta/v1/unstructured"
	"k8s.io/apimachinery/pkg/util/yaml"
	"sigs.k8s.io/controller-runtime/pkg/client"
	"sigs.k8s.io/controller-runtime/pkg/envtest"

	dsciv1 "github.com/opendatahub-io/opendatahub-operator/v2/apis/dscinitialization/v1"
	infrav1 "github.com/opendatahub-io/opendatahub-operator/v2/apis/infrastructure/v1"
	"github.com/opendatahub-io/opendatahub-operator/v2/components/kserve"
	"github.com/opendatahub-io/opendatahub-operator/v2/pkg/feature"
	"github.com/opendatahub-io/opendatahub-operator/v2/pkg/feature/serverless"
	"github.com/opendatahub-io/opendatahub-operator/v2/pkg/feature/servicemesh"
	"github.com/opendatahub-io/opendatahub-operator/v2/tests/envtestutil"
	"github.com/opendatahub-io/opendatahub-operator/v2/tests/integration/features/fixtures"

	. "github.com/onsi/ginkgo/v2"
	. "github.com/onsi/gomega"
)

var _ = Describe("Serverless feature", func() {

	var (
		dsci            *dsciv1.DSCInitialization
		objectCleaner   *envtestutil.Cleaner
		kserveComponent *kserve.Kserve
	)

	BeforeEach(func() {
		// TODO rework
		c, err := client.New(envTest.Config, client.Options{})
		Expect(err).ToNot(HaveOccurred())
		objectCleaner = envtestutil.CreateCleaner(c, envTest.Config, fixtures.Timeout, fixtures.Interval)

		dsci = fixtures.NewDSCInitialization("default")
		kserveComponent = &kserve.Kserve{}
	})

	Context("verifying preconditions", func() {

		When("operator is not installed", func() {

			It("should fail on precondition check", func(ctx context.Context) {
				// given
				featuresHandler := feature.ComponentFeaturesHandler(kserveComponent.GetComponentName(), dsci.Spec.ApplicationsNamespace, func(registry feature.FeaturesRegistry) error {
					verificationFeatureErr := registry.Add(
						feature.Define("no-serverless-operator-check").
							UsingConfig(envTest.Config).
							PreConditions(serverless.EnsureServerlessOperatorInstalled),
					)

					Expect(verificationFeatureErr).ToNot(HaveOccurred())

					return nil
				})

				// when
				applyErr := featuresHandler.Apply(ctx)

				// then
				Expect(applyErr).To(MatchError(ContainSubstring("failed to find the pre-requisite operator subscription \"serverless-operator\"")))
			})
		})

		When("operator is installed", func() {

			var knativeServingCrdObj *apiextensionsv1.CustomResourceDefinition

			BeforeEach(func(ctx context.Context) {
				err := fixtures.CreateSubscription(ctx, envTestClient, "openshift-serverless", fixtures.KnativeServingSubscription)
				Expect(err).ToNot(HaveOccurred())

				// Create KNativeServing the CRD
				knativeServingCrdObj = &apiextensionsv1.CustomResourceDefinition{}
				Expect(yaml.Unmarshal([]byte(fixtures.KnativeServingCrd), knativeServingCrdObj)).To(Succeed())
				c, err := client.New(envTest.Config, client.Options{})
				Expect(err).ToNot(HaveOccurred())
				Expect(c.Create(ctx, knativeServingCrdObj)).To(Succeed())

				crdOptions := envtest.CRDInstallOptions{PollInterval: fixtures.Interval, MaxTime: fixtures.Timeout}
				err = envtest.WaitForCRDs(envTest.Config, []*apiextensionsv1.CustomResourceDefinition{knativeServingCrdObj}, crdOptions)
				Expect(err).ToNot(HaveOccurred())
			})

			AfterEach(func(ctx context.Context) {
				// Delete KNativeServing CRD
				objectCleaner.DeleteAll(ctx, knativeServingCrdObj)
			})

			It("should succeed checking operator installation using precondition", func(ctx context.Context) {
				// when
				featuresHandler := feature.ComponentFeaturesHandler(kserveComponent.GetComponentName(), dsci.Spec.ApplicationsNamespace, func(registry feature.FeaturesRegistry) error {
					verificationFeatureErr := registry.Add(
						feature.Define("serverless-operator-check").
							UsingConfig(envTest.Config).
							PreConditions(serverless.EnsureServerlessOperatorInstalled),
					)

					Expect(verificationFeatureErr).ToNot(HaveOccurred())

					return nil
				})

				// then
				Expect(featuresHandler.Apply(ctx)).To(Succeed())
			})

			It("should succeed if serving is not installed for KNative serving precondition", func(ctx context.Context) {
				// when
				featuresHandler := feature.ComponentFeaturesHandler(kserveComponent.GetComponentName(), dsci.Spec.ApplicationsNamespace, func(registry feature.FeaturesRegistry) error {
					verificationFeatureErr := registry.Add(
						feature.Define("no-serving-installed-yet").
							UsingConfig(envTest.Config).
							PreConditions(serverless.EnsureServerlessAbsent),
					)

					Expect(verificationFeatureErr).ToNot(HaveOccurred())

					return nil
				})

				// then
				Expect(featuresHandler.Apply(ctx)).To(Succeed())
			})

			It("should fail if serving is already installed for KNative serving precondition", func(ctx context.Context) {
				// given
				ns := envtestutil.AppendRandomNameTo(fixtures.TestNamespacePrefix)
				nsResource := fixtures.NewNamespace(ns)
				Expect(envTestClient.Create(ctx, nsResource)).To(Succeed())
				defer objectCleaner.DeleteAll(ctx, nsResource)

				knativeServing := &unstructured.Unstructured{}
				Expect(yaml.Unmarshal([]byte(fixtures.KnativeServingInstance), knativeServing)).To(Succeed())
				knativeServing.SetNamespace(nsResource.Name)
				Expect(envTestClient.Create(ctx, knativeServing)).To(Succeed())

				// when
				featuresHandler := feature.ComponentFeaturesHandler(kserveComponent.GetComponentName(), dsci.Spec.ApplicationsNamespace, func(registry feature.FeaturesRegistry) error {
					verificationFeatureErr := registry.Add(
						feature.Define("serving-already-installed").
							UsingConfig(envTest.Config).
							PreConditions(serverless.EnsureServerlessAbsent),
					)

					Expect(verificationFeatureErr).ToNot(HaveOccurred())

					return nil
				})

				// then
				Expect(featuresHandler.Apply(ctx)).ToNot(Succeed())
			})
		})

	})

	Context("default values", func() {

		var testFeature *feature.Feature

		BeforeEach(func() {
			// Stubbing feature as we want to test particular functions in isolation
			testFeature = &feature.Feature{
				Name: "test-feature",
			}

			testFeature.Client = envTestClient
		})

		Context("ingress gateway TLS secret name", func() {

<<<<<<< HEAD
			It("should set default value when value is empty in the DSCI", func() {
				// given
				serving := infrav1.ServingSpec{
					IngressGateway: infrav1.IngressGatewaySpec{
						Certificate: infrav1.CertificateSpec{
							SecretName: "",
						},
					},
				}

				// when
				actualSecretName, err := serverless.FeatureData.Certificate.Create(&serving).Value(context.Background(), envTestClient)

				// then
				Expect(err).ToNot(HaveOccurred())
				Expect(actualSecretName).To(Equal(serverless.DefaultCertificateSecretName))
			})

			It("should use user value when set in the DSCI", func() {
				// given
				serving := infrav1.ServingSpec{
					IngressGateway: infrav1.IngressGatewaySpec{
						Certificate: infrav1.CertificateSpec{
							SecretName: "top-secret-service",
						},
					},
				}

				// when
				actualSecretName, err := serverless.FeatureData.Certificate.Create(&serving).Value(context.Background(), envTestClient)

				// then
				Expect(err).ToNot(HaveOccurred())
				Expect(actualSecretName).To(Equal("top-secret-service"))
=======
			It("should set default value when value is empty in the DSCI", func(ctx context.Context) {
				// Default value is blank -> testFeature.Spec.Serving.IngressGateway.Certificate.SecretName = ""
				Expect(serverless.ServingDefaultValues(ctx, testFeature)).To(Succeed())
				Expect(testFeature.Spec.KnativeCertificateSecret).To(Equal(serverless.DefaultCertificateSecretName))
			})

			It("should use user value when set in the DSCI", func(ctx context.Context) {
				testFeature.Spec.Serving.IngressGateway.Certificate.SecretName = "fooBar"
				Expect(serverless.ServingDefaultValues(ctx, testFeature)).To(Succeed())
				Expect(testFeature.Spec.KnativeCertificateSecret).To(Equal("fooBar"))
>>>>>>> f3e6a135
			})
		})

		Context("ingress domain name suffix", func() {

<<<<<<< HEAD
			It("should use OpenShift ingress domain when value is empty in the DSCI", func() {
				// given
				osIngressResource := &unstructured.Unstructured{}
				Expect(yaml.Unmarshal([]byte(fixtures.OpenshiftClusterIngress), osIngressResource)).ToNot(HaveOccurred())
				Expect(envTestClient.Create(context.Background(), osIngressResource)).To(Succeed())

				serving := infrav1.ServingSpec{
					IngressGateway: infrav1.IngressGatewaySpec{
						Domain: "",
					},
				}

				// when
				domain, err := serverless.FeatureData.IngressDomain.Create(&serving).Value(context.Background(), envTestClient)

				// then
				Expect(err).ToNot(HaveOccurred())
				Expect(domain).To(Equal("*.foo.io"))
			})

			It("should use user value when set in the DSCI", func() {
				// given
				serving := infrav1.ServingSpec{
					IngressGateway: infrav1.IngressGatewaySpec{
						Domain: fixtures.TestDomainFooCom,
					},
				}

				// when
				domain, err := serverless.FeatureData.IngressDomain.Create(&serving).Value(context.Background(), envTestClient)

				// then
				Expect(err).ToNot(HaveOccurred())
				Expect(domain).To(Equal(fixtures.TestDomainFooCom))
=======
			It("should use OpenShift ingress domain when value is empty in the DSCI", func(ctx context.Context) {
				// Create KNativeServing the CRD
				osIngressResource := &unstructured.Unstructured{}
				Expect(yaml.Unmarshal([]byte(fixtures.OpenshiftClusterIngress), osIngressResource)).ToNot(HaveOccurred())
				c, err := client.New(envTest.Config, client.Options{})
				Expect(err).ToNot(HaveOccurred())
				Expect(c.Create(ctx, osIngressResource)).To(Succeed())

				// Default value is blank -> testFeature.Spec.Serving.IngressGateway.Domain = ""
				Expect(serverless.ServingIngressDomain(ctx, testFeature)).To(Succeed())
				Expect(testFeature.Spec.KnativeIngressDomain).To(Equal("*.foo.io"))
			})

			It("should use user value when set in the DSCI", func(ctx context.Context) {
				testFeature.Spec.Serving.IngressGateway.Domain = fixtures.TestDomainFooCom
				Expect(serverless.ServingIngressDomain(ctx, testFeature)).To(Succeed())
				Expect(testFeature.Spec.KnativeIngressDomain).To(Equal(fixtures.TestDomainFooCom))
>>>>>>> f3e6a135
			})
		})

	})

	Context("resources creation", func() {

		var (
			namespace *corev1.Namespace
		)

		BeforeEach(func(ctx context.Context) {
			ns := envtestutil.AppendRandomNameTo(fixtures.TestNamespacePrefix)
			namespace = fixtures.NewNamespace(ns)
			Expect(envTestClient.Create(ctx, namespace)).To(Succeed())

			dsci.Spec.ServiceMesh.ControlPlane.Namespace = ns
		})

		AfterEach(func(ctx context.Context) {
			objectCleaner.DeleteAll(ctx, namespace)
		})

		It("should create a TLS secret if certificate is SelfSigned", func(ctx context.Context) {
			// given
			kserveComponent.Serving.IngressGateway.Certificate.Type = infrav1.SelfSigned
			kserveComponent.Serving.IngressGateway.Domain = fixtures.TestDomainFooCom

			featuresHandler := feature.ComponentFeaturesHandler(kserveComponent.GetComponentName(), dsci.Spec.ApplicationsNamespace, func(registry feature.FeaturesRegistry) error {
				verificationFeatureErr := registry.Add(
					feature.Define("tls-secret-creation").
						UsingConfig(envTest.Config).
						WithData(
							servicemesh.FeatureData.ControlPlane.Create(&dsci.Spec).AsAction(),
							serverless.FeatureData.Serving.Create(&kserveComponent.Serving).AsAction(),
							serverless.FeatureData.IngressDomain.Create(&kserveComponent.Serving).AsAction(),
							serverless.FeatureData.Certificate.Create(&kserveComponent.Serving).AsAction(),
						).
						WithResources(serverless.ServingCertificateResource),
				)

				Expect(verificationFeatureErr).ToNot(HaveOccurred())

				return nil
			})

			// when
			Expect(featuresHandler.Apply(ctx)).To(Succeed())

			// then
			Eventually(func() error {
				secret, err := envTestClientset.CoreV1().Secrets(namespace.Name).Get(ctx, serverless.DefaultCertificateSecretName, metav1.GetOptions{})
				if err != nil {
					return err
				}

				if secret == nil {
					return errors.New("secret not found")
				}

				return nil
			}).WithTimeout(fixtures.Timeout).WithPolling(fixtures.Interval).Should(Succeed())
		})

		It("should not create any TLS secret if certificate is user provided", func(ctx context.Context) {
			// given
			kserveComponent.Serving.IngressGateway.Certificate.Type = infrav1.Provided
			kserveComponent.Serving.IngressGateway.Domain = fixtures.TestDomainFooCom
			featuresHandler := feature.ComponentFeaturesHandler(kserveComponent.GetComponentName(), dsci.Spec.ApplicationsNamespace, func(registry feature.FeaturesRegistry) error {
				verificationFeatureErr := registry.Add(
					feature.Define("tls-secret-creation").
						UsingConfig(envTest.Config).
						WithData(
							servicemesh.FeatureData.ControlPlane.Create(&dsci.Spec).AsAction(),
							serverless.FeatureData.Serving.Create(&kserveComponent.Serving).AsAction(),
							serverless.FeatureData.IngressDomain.Create(&kserveComponent.Serving).AsAction(),
							serverless.FeatureData.Certificate.Create(&kserveComponent.Serving).AsAction(),
						).
						WithResources(serverless.ServingCertificateResource),
				)

				Expect(verificationFeatureErr).ToNot(HaveOccurred())

				return nil
			})

			// when
			Expect(featuresHandler.Apply(ctx)).To(Succeed())

			// then
			Consistently(func() error {
				list, err := envTestClientset.CoreV1().Secrets(namespace.Name).List(ctx, metav1.ListOptions{})
				if err != nil || len(list.Items) != 0 {
					return fmt.Errorf("list len: %d, error: %w", len(list.Items), err)
				}

				return nil
			}).WithTimeout(fixtures.Timeout).WithPolling(fixtures.Interval).Should(Succeed())
		})

	})

})<|MERGE_RESOLUTION|>--- conflicted
+++ resolved
@@ -178,8 +178,7 @@
 
 		Context("ingress gateway TLS secret name", func() {
 
-<<<<<<< HEAD
-			It("should set default value when value is empty in the DSCI", func() {
+			It("should set default value when value is empty in the DSCI", func(ctx context.Context) {
 				// given
 				serving := infrav1.ServingSpec{
 					IngressGateway: infrav1.IngressGatewaySpec{
@@ -190,14 +189,14 @@
 				}
 
 				// when
-				actualSecretName, err := serverless.FeatureData.Certificate.Create(&serving).Value(context.Background(), envTestClient)
+				actualSecretName, err := serverless.FeatureData.Certificate.Create(&serving).Value(ctx, envTestClient)
 
 				// then
 				Expect(err).ToNot(HaveOccurred())
 				Expect(actualSecretName).To(Equal(serverless.DefaultCertificateSecretName))
 			})
 
-			It("should use user value when set in the DSCI", func() {
+			It("should use user value when set in the DSCI", func(ctx context.Context) {
 				// given
 				serving := infrav1.ServingSpec{
 					IngressGateway: infrav1.IngressGatewaySpec{
@@ -208,34 +207,21 @@
 				}
 
 				// when
-				actualSecretName, err := serverless.FeatureData.Certificate.Create(&serving).Value(context.Background(), envTestClient)
+				actualSecretName, err := serverless.FeatureData.Certificate.Create(&serving).Value(ctx, envTestClient)
 
 				// then
 				Expect(err).ToNot(HaveOccurred())
 				Expect(actualSecretName).To(Equal("top-secret-service"))
-=======
-			It("should set default value when value is empty in the DSCI", func(ctx context.Context) {
-				// Default value is blank -> testFeature.Spec.Serving.IngressGateway.Certificate.SecretName = ""
-				Expect(serverless.ServingDefaultValues(ctx, testFeature)).To(Succeed())
-				Expect(testFeature.Spec.KnativeCertificateSecret).To(Equal(serverless.DefaultCertificateSecretName))
-			})
-
-			It("should use user value when set in the DSCI", func(ctx context.Context) {
-				testFeature.Spec.Serving.IngressGateway.Certificate.SecretName = "fooBar"
-				Expect(serverless.ServingDefaultValues(ctx, testFeature)).To(Succeed())
-				Expect(testFeature.Spec.KnativeCertificateSecret).To(Equal("fooBar"))
->>>>>>> f3e6a135
 			})
 		})
 
 		Context("ingress domain name suffix", func() {
 
-<<<<<<< HEAD
-			It("should use OpenShift ingress domain when value is empty in the DSCI", func() {
+			It("should use OpenShift ingress domain when value is empty in the DSCI", func(ctx context.Context) {
 				// given
 				osIngressResource := &unstructured.Unstructured{}
 				Expect(yaml.Unmarshal([]byte(fixtures.OpenshiftClusterIngress), osIngressResource)).ToNot(HaveOccurred())
-				Expect(envTestClient.Create(context.Background(), osIngressResource)).To(Succeed())
+				Expect(envTestClient.Create(ctx, osIngressResource)).To(Succeed())
 
 				serving := infrav1.ServingSpec{
 					IngressGateway: infrav1.IngressGatewaySpec{
@@ -244,14 +230,14 @@
 				}
 
 				// when
-				domain, err := serverless.FeatureData.IngressDomain.Create(&serving).Value(context.Background(), envTestClient)
+				domain, err := serverless.FeatureData.IngressDomain.Create(&serving).Value(ctx, envTestClient)
 
 				// then
 				Expect(err).ToNot(HaveOccurred())
 				Expect(domain).To(Equal("*.foo.io"))
 			})
 
-			It("should use user value when set in the DSCI", func() {
+			It("should use user value when set in the DSCI", func(ctx context.Context) {
 				// given
 				serving := infrav1.ServingSpec{
 					IngressGateway: infrav1.IngressGatewaySpec{
@@ -260,30 +246,11 @@
 				}
 
 				// when
-				domain, err := serverless.FeatureData.IngressDomain.Create(&serving).Value(context.Background(), envTestClient)
+				domain, err := serverless.FeatureData.IngressDomain.Create(&serving).Value(ctx, envTestClient)
 
 				// then
 				Expect(err).ToNot(HaveOccurred())
 				Expect(domain).To(Equal(fixtures.TestDomainFooCom))
-=======
-			It("should use OpenShift ingress domain when value is empty in the DSCI", func(ctx context.Context) {
-				// Create KNativeServing the CRD
-				osIngressResource := &unstructured.Unstructured{}
-				Expect(yaml.Unmarshal([]byte(fixtures.OpenshiftClusterIngress), osIngressResource)).ToNot(HaveOccurred())
-				c, err := client.New(envTest.Config, client.Options{})
-				Expect(err).ToNot(HaveOccurred())
-				Expect(c.Create(ctx, osIngressResource)).To(Succeed())
-
-				// Default value is blank -> testFeature.Spec.Serving.IngressGateway.Domain = ""
-				Expect(serverless.ServingIngressDomain(ctx, testFeature)).To(Succeed())
-				Expect(testFeature.Spec.KnativeIngressDomain).To(Equal("*.foo.io"))
-			})
-
-			It("should use user value when set in the DSCI", func(ctx context.Context) {
-				testFeature.Spec.Serving.IngressGateway.Domain = fixtures.TestDomainFooCom
-				Expect(serverless.ServingIngressDomain(ctx, testFeature)).To(Succeed())
-				Expect(testFeature.Spec.KnativeIngressDomain).To(Equal(fixtures.TestDomainFooCom))
->>>>>>> f3e6a135
 			})
 		})
 
