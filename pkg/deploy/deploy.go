--- conflicted
+++ resolved
@@ -407,15 +407,9 @@
 	return nil
 }
 
-<<<<<<< HEAD
-// SubscriptionExists checks if a Subscription for the operator exists in the given namespace.
-// if it exists, return object; if it does not exist, return nil.
-func SubscriptionExists(cli client.Client, namespace string, name string) (*ofapiv1alpha1.Subscription, error) {
-=======
 // GetSubscription checks if a Subscription for the operator exists in the given namespace.
 // if exist, return object; otherwise, return error.
 func GetSubscription(cli client.Client, namespace string, name string) (*ofapiv1alpha1.Subscription, error) {
->>>>>>> c04130fb
 	sub := &ofapiv1alpha1.Subscription{}
 	if err := cli.Get(context.TODO(), client.ObjectKey{Namespace: namespace, Name: name}, sub); err != nil {
 		// real error or 'not found' both return here
@@ -424,9 +418,6 @@
 	return sub, nil
 }
 
-<<<<<<< HEAD
-// ClusterSubscriptionExists checks if a Subscription for the operator exists in any namespace in the cluster.
-// If it exists, return the Subscription object; if it does not exist, return nil.
 func ClusterSubscriptionExists(cli client.Client, name string) error {
 	subscriptionList := &ofapiv1alpha1.SubscriptionList{}
 	if err := cli.List(context.TODO(), subscriptionList); err != nil {
@@ -439,7 +430,7 @@
 		}
 	}
 	return fmt.Errorf("subscription %q not found", name)
-=======
+
 // Delete given Subscription if it exists
 // Do not error if the Subscription does not exist.
 func DeleteExistingSubscription(cli client.Client, operatorNs string, subsName string) error {
@@ -453,7 +444,6 @@
 	}
 
 	return nil
->>>>>>> c04130fb
 }
 
 // OperatorExists checks if an Operator with 'operatorPrefix' is installed.
