package feature

import (
	"context"
	"fmt"

	"github.com/go-logr/logr"
	"github.com/hashicorp/go-multierror"
	metav1 "k8s.io/apimachinery/pkg/apis/meta/v1"
	"sigs.k8s.io/controller-runtime/pkg/client"

	featurev1 "github.com/opendatahub-io/opendatahub-operator/v2/apis/features/v1"
	"github.com/opendatahub-io/opendatahub-operator/v2/controllers/status"
	"github.com/opendatahub-io/opendatahub-operator/v2/pkg/cluster"
	"github.com/opendatahub-io/opendatahub-operator/v2/pkg/feature/builder"
	"github.com/opendatahub-io/opendatahub-operator/v2/pkg/metadata/annotations"
)

// Feature is a high-level abstraction that represents a collection of resources and actions
// that are applied to the cluster to enable a specific feature.
//
// Features can be either managed or unmanaged. Managed features are reconciled to their
// desired state based on defined manifests.
//
// In addition to creating resources using manifest files or through Golang functions, a Feature
// allows defining preconditions and postconditions. These conditions are checked to ensure
// the cluster is in the desired state for the feature to be applied successfully.
//
// When a Feature is applied, an associated resource called FeatureTracker is created. This
// resource establishes ownership for related resources, allowing for easy cleanup of all resources
// associated with the feature when it is about to be removed during reconciliation.
//
// Each Feature can have a list of cleanup functions. These functions can be particularly useful
// when the cleanup involves actions other than the removal of resources, such as reverting a patch operation.
//
// To create a Feature, use the provided FeatureBuilder. This builder guides through the process
// using a fluent API.
type Feature struct {
<<<<<<< HEAD
	Name            string
	TargetNamespace string
	Enabled         EnabledFunc
	Managed         bool
=======
	Name    string
	Spec    *Spec
	Enabled EnabledFunc
	Managed bool
	Tracker *featurev1.FeatureTracker
>>>>>>> 2d2a56a2

	Client client.Client
	Log    logr.Logger

	tracker *featurev1.FeatureTracker
	source  *featurev1.Source

	data map[string]any

	resources []builder.ResourceApplier

<<<<<<< HEAD
	cleanups          []Action
	clusterOperations []Action
	preconditions     []Action
	postconditions    []Action
	dataProviders     []Action
=======
func newFeature(name string) *Feature {
	return &Feature{
		Name: name,
		Enabled: func(_ context.Context, feature *Feature) (bool, error) {
			return true, nil
		},
		Log: ctrlLog.Log.WithName("features").WithValues("feature", name),
	}
>>>>>>> 2d2a56a2
}

// Action is a func type which can be used for different purposes while having access to Feature struct.
type Action func(ctx context.Context, f *Feature) error

// EnabledFunc is a func type used to determine if a feature should be enabled.
type EnabledFunc func(ctx context.Context, feature *Feature) (bool, error)

<<<<<<< HEAD
// Apply applies the feature to the cluster.
// It creates a FeatureTracker resource to establish ownership and reports the result of the operation as a condition.
=======
// EnabledFunc is a func type used to determine if a feature should be enabled.
type EnabledFunc func(ctx context.Context, feature *Feature) (bool, error)

>>>>>>> 2d2a56a2
func (f *Feature) Apply(ctx context.Context) error {
	// If the feature is disabled, but the FeatureTracker exists in the cluster, ensure clean-up is triggered.
	// This means that the feature was previously enabled, but now it is not anymore.
	if enabled, err := f.Enabled(ctx, f); !enabled || err != nil {
		if err != nil {
			return err
		}
<<<<<<< HEAD
		var errGet error
		f.tracker, errGet = getFeatureTracker(ctx, f)
		if errGet == nil {
			return f.Cleanup(ctx)
		}

		return client.IgnoreNotFound(errGet)
=======

		return f.Cleanup(ctx)
>>>>>>> 2d2a56a2
	}

	if trackerErr := createFeatureTracker(ctx, f); trackerErr != nil {
		return trackerErr
	}

	if _, updateErr := status.UpdateWithRetry(ctx, f.Client, f.tracker, func(saved *featurev1.FeatureTracker) {
		status.SetProgressingCondition(&saved.Status.Conditions, string(featurev1.ConditionReason.FeatureCreated), fmt.Sprintf("Applying feature [%s]", f.Name))
		saved.Status.Phase = status.PhaseProgressing
	}); updateErr != nil {
		return updateErr
	}

	applyErr := f.applyFeature(ctx)
	_, reportErr := createFeatureTrackerStatusReporter(f).ReportCondition(ctx, applyErr)

	return multierror.Append(applyErr, reportErr).ErrorOrNil()
}

// Cleanup removes all resources associated with the feature and invokes any cleanup functions defined as part of the Feature.
func (f *Feature) Cleanup(ctx context.Context) error {
	// Ensure associated FeatureTracker instance has been removed as last one
	// in the chain of cleanups.
	f.addCleanup(removeFeatureTracker)

	var cleanupErrors *multierror.Error
	for _, dataProvider := range f.dataProviders {
		cleanupErrors = multierror.Append(cleanupErrors, dataProvider(ctx, f))
	}

	if dataLoadErr := cleanupErrors.ErrorOrNil(); dataLoadErr != nil {
		return dataLoadErr
	}

	for _, cleanupFunc := range f.cleanups {
		cleanupErrors = multierror.Append(cleanupErrors, cleanupFunc(ctx, f))
	}

	return cleanupErrors.ErrorOrNil()
}

func (f *Feature) addCleanup(cleanupFuncs ...Action) {
	f.cleanups = append(f.cleanups, cleanupFuncs...)
}

func (f *Feature) applyFeature(ctx context.Context) error {
	var multiErr *multierror.Error

	for _, dataProvider := range f.dataProviders {
		multiErr = multierror.Append(multiErr, dataProvider(ctx, f))
	}
	if errDataLoader := multiErr.ErrorOrNil(); errDataLoader != nil {
		return &withConditionReasonError{reason: featurev1.ConditionReason.LoadTemplateData, err: errDataLoader}
	}

	for _, precondition := range f.preconditions {
		multiErr = multierror.Append(multiErr, precondition(ctx, f))
	}
	if preconditionsErr := multiErr.ErrorOrNil(); preconditionsErr != nil {
		return &withConditionReasonError{reason: featurev1.ConditionReason.PreConditions, err: preconditionsErr}
	}

	for _, clusterOperation := range f.clusterOperations {
		if errClusterOperation := clusterOperation(ctx, f); errClusterOperation != nil {
			return &withConditionReasonError{reason: featurev1.ConditionReason.ResourceCreation, err: errClusterOperation}
		}
	}

	for i := range f.resources {
		r := f.resources[i]
		if processErr := r.Apply(ctx, f.Client, f.data, DefaultMetaOptions(f)...); processErr != nil {
			return &withConditionReasonError{reason: featurev1.ConditionReason.ApplyManifests, err: processErr}
		}
	}

	for _, postcondition := range f.postconditions {
		multiErr = multierror.Append(multiErr, postcondition(ctx, f))
	}
	if postConditionErr := multiErr.ErrorOrNil(); postConditionErr != nil {
		return &withConditionReasonError{reason: featurev1.ConditionReason.PostConditions, err: postConditionErr}
	}

	return nil
}

<<<<<<< HEAD
// AsOwnerReference returns an OwnerReference for the FeatureTracker resource.
func (f *Feature) AsOwnerReference() metav1.OwnerReference {
	return f.tracker.ToOwnerReference()
=======
func (f *Feature) Cleanup(ctx context.Context) error {
	// Ensure associated FeatureTracker instance has been removed as last one
	// in the chain of cleanups.
	f.addCleanup(removeFeatureTracker)

	var cleanupErrors *multierror.Error
	for _, cleanupFunc := range f.cleanups {
		cleanupErrors = multierror.Append(cleanupErrors, cleanupFunc(ctx, f))
	}

	return cleanupErrors.ErrorOrNil()
>>>>>>> 2d2a56a2
}

// OwnedBy returns a cluster.MetaOptions that sets the owner reference to the FeatureTracker resource.
func OwnedBy(f *Feature) cluster.MetaOptions {
	return func(obj metav1.Object) error {
		obj.SetOwnerReferences([]metav1.OwnerReference{f.AsOwnerReference()})
		return nil
	}
}

func DefaultMetaOptions(f *Feature) []cluster.MetaOptions {
	resourceMeta := []cluster.MetaOptions{OwnedBy(f)}
	if f.Managed {
		resourceMeta = append(resourceMeta, cluster.WithAnnotations(annotations.ManagedByODHOperator, "true"))
	}
	return resourceMeta
}<|MERGE_RESOLUTION|>--- conflicted
+++ resolved
@@ -36,18 +36,10 @@
 // To create a Feature, use the provided FeatureBuilder. This builder guides through the process
 // using a fluent API.
 type Feature struct {
-<<<<<<< HEAD
 	Name            string
 	TargetNamespace string
 	Enabled         EnabledFunc
 	Managed         bool
-=======
-	Name    string
-	Spec    *Spec
-	Enabled EnabledFunc
-	Managed bool
-	Tracker *featurev1.FeatureTracker
->>>>>>> 2d2a56a2
 
 	Client client.Client
 	Log    logr.Logger
@@ -59,22 +51,11 @@
 
 	resources []builder.ResourceApplier
 
-<<<<<<< HEAD
 	cleanups          []Action
 	clusterOperations []Action
 	preconditions     []Action
 	postconditions    []Action
 	dataProviders     []Action
-=======
-func newFeature(name string) *Feature {
-	return &Feature{
-		Name: name,
-		Enabled: func(_ context.Context, feature *Feature) (bool, error) {
-			return true, nil
-		},
-		Log: ctrlLog.Log.WithName("features").WithValues("feature", name),
-	}
->>>>>>> 2d2a56a2
 }
 
 // Action is a func type which can be used for different purposes while having access to Feature struct.
@@ -83,14 +64,6 @@
 // EnabledFunc is a func type used to determine if a feature should be enabled.
 type EnabledFunc func(ctx context.Context, feature *Feature) (bool, error)
 
-<<<<<<< HEAD
-// Apply applies the feature to the cluster.
-// It creates a FeatureTracker resource to establish ownership and reports the result of the operation as a condition.
-=======
-// EnabledFunc is a func type used to determine if a feature should be enabled.
-type EnabledFunc func(ctx context.Context, feature *Feature) (bool, error)
-
->>>>>>> 2d2a56a2
 func (f *Feature) Apply(ctx context.Context) error {
 	// If the feature is disabled, but the FeatureTracker exists in the cluster, ensure clean-up is triggered.
 	// This means that the feature was previously enabled, but now it is not anymore.
@@ -98,18 +71,8 @@
 		if err != nil {
 			return err
 		}
-<<<<<<< HEAD
-		var errGet error
-		f.tracker, errGet = getFeatureTracker(ctx, f)
-		if errGet == nil {
-			return f.Cleanup(ctx)
-		}
-
-		return client.IgnoreNotFound(errGet)
-=======
 
 		return f.Cleanup(ctx)
->>>>>>> 2d2a56a2
 	}
 
 	if trackerErr := createFeatureTracker(ctx, f); trackerErr != nil {
@@ -195,23 +158,9 @@
 	return nil
 }
 
-<<<<<<< HEAD
 // AsOwnerReference returns an OwnerReference for the FeatureTracker resource.
 func (f *Feature) AsOwnerReference() metav1.OwnerReference {
 	return f.tracker.ToOwnerReference()
-=======
-func (f *Feature) Cleanup(ctx context.Context) error {
-	// Ensure associated FeatureTracker instance has been removed as last one
-	// in the chain of cleanups.
-	f.addCleanup(removeFeatureTracker)
-
-	var cleanupErrors *multierror.Error
-	for _, cleanupFunc := range f.cleanups {
-		cleanupErrors = multierror.Append(cleanupErrors, cleanupFunc(ctx, f))
-	}
-
-	return cleanupErrors.ErrorOrNil()
->>>>>>> 2d2a56a2
 }
 
 // OwnedBy returns a cluster.MetaOptions that sets the owner reference to the FeatureTracker resource.
