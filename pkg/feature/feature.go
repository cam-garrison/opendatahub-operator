--- conflicted
+++ resolved
@@ -192,62 +192,4 @@
 
 func (f *Feature) AsOwnerReference() metav1.OwnerReference {
 	return f.Spec.Tracker.ToOwnerReference()
-<<<<<<< HEAD
-}
-
-// createResourceTracker instantiates FeatureTracker for a given Feature. All resources created when applying
-// it will have this object attached as an OwnerReference.
-// It's a cluster-scoped resource. Once created, there's a cleanup hook added which will be invoked on deletion, resulting
-// in removal of all owned resources which belong to this Feature.
-func (f *Feature) createResourceTracker() error {
-	tracker := &featurev1.FeatureTracker{
-		TypeMeta: metav1.TypeMeta{
-			APIVersion: "features.opendatahub.io/v1",
-			Kind:       "FeatureTracker",
-		},
-		ObjectMeta: metav1.ObjectMeta{
-			Name: f.Spec.AppNamespace + "-" + common.TrimToRFC1123Name(f.Name),
-		},
-		Spec: featurev1.FeatureTrackerSpec{
-			Origin:       *f.Spec.Origin,
-			AppNamespace: f.Spec.AppNamespace,
-		},
-	}
-
-	foundTracker, err := f.DynamicClient.Resource(gvr.ResourceTracker).Get(context.TODO(), tracker.Name, metav1.GetOptions{})
-	if k8serrors.IsNotFound(err) {
-		unstructuredTracker, err := runtime.DefaultUnstructuredConverter.ToUnstructured(tracker)
-		if err != nil {
-			return err
-		}
-
-		u := unstructured.Unstructured{Object: unstructuredTracker}
-
-		foundTracker, err = f.DynamicClient.Resource(gvr.ResourceTracker).Create(context.TODO(), &u, metav1.CreateOptions{})
-		if err != nil {
-			return err
-		}
-	} else if err != nil {
-		return err
-	}
-
-	f.Spec.Tracker = &featurev1.FeatureTracker{}
-	if err := runtime.DefaultUnstructuredConverter.FromUnstructured(foundTracker.Object, f.Spec.Tracker); err != nil {
-		return err
-	}
-
-	// Register its own cleanup
-	f.addCleanup(func(feature *Feature) error {
-		err := f.DynamicClient.Resource(gvr.ResourceTracker).Delete(context.TODO(), f.Spec.Tracker.Name, metav1.DeleteOptions{})
-
-		if !k8serrors.IsNotFound(err) {
-			return err
-		}
-
-		return nil
-	})
-
-	return nil
-=======
->>>>>>> 55118bd0
 }