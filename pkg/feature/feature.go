--- conflicted
+++ resolved
@@ -119,17 +119,12 @@
 	for _, postcondition := range f.postconditions {
 		multiErr = multierror.Append(multiErr, postcondition(f))
 	}
-<<<<<<< HEAD
 	if multiErr.ErrorOrNil() != nil {
 		return multiErr.ErrorOrNil()
 	}
 
 	phase = featurev1.FeatureCreated
 	return nil
-=======
-
-	return multiErr.ErrorOrNil()
->>>>>>> 515328c6
 }
 
 func (f *Feature) Cleanup() error {
