package feature

import (
	"context"
	"fmt"

	"github.com/go-logr/logr"
	"github.com/hashicorp/go-multierror"
	metav1 "k8s.io/apimachinery/pkg/apis/meta/v1"
	"sigs.k8s.io/controller-runtime/pkg/client"

	featurev1 "github.com/opendatahub-io/opendatahub-operator/v2/apis/features/v1"
	"github.com/opendatahub-io/opendatahub-operator/v2/controllers/status"
	"github.com/opendatahub-io/opendatahub-operator/v2/pkg/cluster"
	"github.com/opendatahub-io/opendatahub-operator/v2/pkg/feature/builder"
	"github.com/opendatahub-io/opendatahub-operator/v2/pkg/metadata/annotations"
)

// Feature is a high-level abstraction that represents a collection of resources and actions
// that are applied to the cluster to enable a specific feature.
//
// Features can be either managed or unmanaged. Managed features are reconciled to their
// desired state based on defined manifests.
//
// In addition to creating resources using manifest files or through Golang functions, a Feature
// allows defining preconditions and postconditions. These conditions are checked to ensure
// the cluster is in the desired state for the feature to be applied successfully.
//
// When a Feature is applied, an associated resource called FeatureTracker is created. This
// resource establishes ownership for related resources, allowing for easy cleanup of all resources
// associated with the feature when it is about to be removed during reconciliation.
//
// Each Feature can have a list of cleanup functions. These functions can be particularly useful
// when the cleanup involves actions other than the removal of resources, such as reverting a patch operation.
//
// To create a Feature, use the provided FeatureBuilder. This builder guides through the process
// using a fluent API.
type Feature struct {
	Name            string
	TargetNamespace string
	Enabled         bool
	Managed         bool

	Client client.Client
	Log    logr.Logger

	tracker *featurev1.FeatureTracker
	source  *featurev1.Source

	data map[string]any

	resources []builder.ResourceApplier

	cleanups          []Action
	clusterOperations []Action
	preconditions     []Action
	postconditions    []Action
	dataProviders     []Action
}

<<<<<<< HEAD
// Action is a func type which can be used for different purposes while having access to the owning Feature struct.
type Action func(f *Feature) error

// Apply applies the feature to the cluster.
// It creates a FeatureTracker resource to establish ownership and reports the result of the operation as a condition.
func (f *Feature) Apply() error {
=======
// Action is a func type which can be used for different purposes while having access to Feature struct.
type Action func(ctx context.Context, feature *Feature) error

func (f *Feature) Apply(ctx context.Context) error {
>>>>>>> f3e6a135
	if !f.Enabled {
		return nil
	}

<<<<<<< HEAD
	if trackerErr := createFeatureTracker(f); trackerErr != nil {
		return trackerErr
	}

	if _, updateErr := status.UpdateWithRetry(context.Background(), f.Client, f.tracker, func(saved *featurev1.FeatureTracker) {
=======
	if trackerErr := f.createFeatureTracker(ctx); trackerErr != nil {
		return trackerErr
	}

	if _, updateErr := status.UpdateWithRetry(ctx, f.Client, f.Tracker, func(saved *featurev1.FeatureTracker) {
>>>>>>> f3e6a135
		status.SetProgressingCondition(&saved.Status.Conditions, string(featurev1.ConditionReason.FeatureCreated), fmt.Sprintf("Applying feature [%s]", f.Name))
		saved.Status.Phase = status.PhaseProgressing
	}); updateErr != nil {
		return updateErr
	}

	applyErr := f.applyFeature(ctx)
	_, reportErr := createFeatureTrackerStatusReporter(f).ReportCondition(ctx, applyErr)

	return multierror.Append(applyErr, reportErr).ErrorOrNil()
}

<<<<<<< HEAD
// Cleanup removes all resources associated with the feature and invokes any cleanup functions defined as part of the Feature.
func (f *Feature) Cleanup() error {
=======
func (f *Feature) applyFeature(ctx context.Context) error {
	var multiErr *multierror.Error

	for _, precondition := range f.preconditions {
		multiErr = multierror.Append(multiErr, precondition(ctx, f))
	}

	if preconditionsErr := multiErr.ErrorOrNil(); preconditionsErr != nil {
		return &withConditionReasonError{reason: featurev1.ConditionReason.PreConditions, err: preconditionsErr}
	}

	for _, loader := range f.loaders {
		multiErr = multierror.Append(multiErr, loader(ctx, f))
	}
	if dataLoadErr := multiErr.ErrorOrNil(); dataLoadErr != nil {
		return &withConditionReasonError{reason: featurev1.ConditionReason.LoadTemplateData, err: dataLoadErr}
	}

	for _, resource := range f.resources {
		if resourceCreateErr := resource(ctx, f); resourceCreateErr != nil {
			return &withConditionReasonError{reason: featurev1.ConditionReason.ResourceCreation, err: resourceCreateErr}
		}
	}

	for i := range f.manifests {
		manifest := f.manifests[i]
		apply := f.createApplier(manifest)

		objs, processErr := manifest.Process(f.Spec)
		if processErr != nil {
			return &withConditionReasonError{reason: featurev1.ConditionReason.ApplyManifests, err: processErr}
		}

		if f.Managed {
			manifest.MarkAsManaged(objs)
		}

		if err := apply(ctx, objs); err != nil {
			return &withConditionReasonError{reason: featurev1.ConditionReason.ApplyManifests, err: err}
		}
	}

	for _, postcondition := range f.postconditions {
		multiErr = multierror.Append(multiErr, postcondition(ctx, f))
	}
	if postConditionErr := multiErr.ErrorOrNil(); postConditionErr != nil {
		return &withConditionReasonError{reason: featurev1.ConditionReason.PostConditions, err: postConditionErr}
	}

	return nil
}

func (f *Feature) Cleanup(ctx context.Context) error {
>>>>>>> f3e6a135
	if !f.Enabled {
		return nil
	}

	// Ensure associated FeatureTracker instance has been removed as last one
	// in the chain of cleanups.
	f.addCleanup(removeFeatureTracker)

	var cleanupErrors *multierror.Error
<<<<<<< HEAD
	for _, dataProvider := range f.dataProviders {
		cleanupErrors = multierror.Append(cleanupErrors, dataProvider(f))
	}

	if dataLoadErr := cleanupErrors.ErrorOrNil(); dataLoadErr != nil {
		return dataLoadErr
	}

	for _, cleanupFunc := range f.cleanups {
		cleanupErrors = multierror.Append(cleanupErrors, cleanupFunc(f))
=======
	for _, cleanupFunc := range f.cleanups {
		cleanupErrors = multierror.Append(cleanupErrors, cleanupFunc(ctx, f))
	}

	return cleanupErrors.ErrorOrNil()
}

type applier func(ctx context.Context, objects []*unstructured.Unstructured) error

func (f *Feature) createApplier(m Manifest) applier {
	switch manifest := m.(type) {
	case *templateManifest:
		if manifest.patch {
			return func(ctx context.Context, objects []*unstructured.Unstructured) error {
				return patchResources(ctx, f.Client, objects)
			}
		}
	case *rawManifest:
		if manifest.patch {
			return func(ctx context.Context, objects []*unstructured.Unstructured) error {
				return patchResources(ctx, f.Client, objects)
			}
		}
	}

	return func(ctx context.Context, objects []*unstructured.Unstructured) error {
		return applyResources(ctx, f.Client, objects, OwnedBy(f))
>>>>>>> f3e6a135
	}

	return cleanupErrors.ErrorOrNil()
}

func (f *Feature) addCleanup(cleanupFuncs ...Action) {
	f.cleanups = append(f.cleanups, cleanupFuncs...)
}

<<<<<<< HEAD
func (f *Feature) applyFeature() error {
	var multiErr *multierror.Error

	for _, dataProvider := range f.dataProviders {
		multiErr = multierror.Append(multiErr, dataProvider(f))
	}
	if errDataLoader := multiErr.ErrorOrNil(); errDataLoader != nil {
		return &withConditionReasonError{reason: featurev1.ConditionReason.LoadTemplateData, err: errDataLoader}
=======
func (f *Feature) ApplyManifest(ctx context.Context, path string) error {
	m, err := loadManifestsFrom(f.fsys, path)
	if err != nil {
		return err
>>>>>>> f3e6a135
	}

	for _, precondition := range f.preconditions {
		multiErr = multierror.Append(multiErr, precondition(f))
	}
	if preconditionsErr := multiErr.ErrorOrNil(); preconditionsErr != nil {
		return &withConditionReasonError{reason: featurev1.ConditionReason.PreConditions, err: preconditionsErr}
	}

	for _, clusterOperation := range f.clusterOperations {
		if errClusterOperation := clusterOperation(f); errClusterOperation != nil {
			return &withConditionReasonError{reason: featurev1.ConditionReason.ResourceCreation, err: errClusterOperation}
		}
	}

<<<<<<< HEAD
	for i := range f.resources {
		r := f.resources[i]
		if processErr := r.Apply(context.TODO(), f.Client, f.data, DefaultMetaOptions(f)...); processErr != nil {
			return &withConditionReasonError{reason: featurev1.ConditionReason.ApplyManifests, err: processErr}
=======
		if err = apply(ctx, objs); err != nil {
			return errors.WithStack(err)
>>>>>>> f3e6a135
		}
	}

	for _, postcondition := range f.postconditions {
		multiErr = multierror.Append(multiErr, postcondition(f))
	}
	if postConditionErr := multiErr.ErrorOrNil(); postConditionErr != nil {
		return &withConditionReasonError{reason: featurev1.ConditionReason.PostConditions, err: postConditionErr}
	}

	return nil
}

// AsOwnerReference returns an OwnerReference for the FeatureTracker resource.
func (f *Feature) AsOwnerReference() metav1.OwnerReference {
	return f.tracker.ToOwnerReference()
}

// OwnedBy returns a cluster.MetaOptions that sets the owner reference to the FeatureTracker resource.
func OwnedBy(f *Feature) cluster.MetaOptions {
	return func(obj metav1.Object) error {
		obj.SetOwnerReferences([]metav1.OwnerReference{f.AsOwnerReference()})
		return nil
	}
}

func DefaultMetaOptions(f *Feature) []cluster.MetaOptions {
	resourceMeta := []cluster.MetaOptions{OwnedBy(f)}
	if f.Managed {
		resourceMeta = append(resourceMeta, cluster.WithAnnotations(annotations.ManagedByODHOperator, "true"))
	}
	return resourceMeta
}<|MERGE_RESOLUTION|>--- conflicted
+++ resolved
@@ -58,36 +58,21 @@
 	dataProviders     []Action
 }
 
-<<<<<<< HEAD
-// Action is a func type which can be used for different purposes while having access to the owning Feature struct.
-type Action func(f *Feature) error
+// Action is a func type which can be used for different purposes while having access to Feature struct.
+type Action func(ctx context.Context, feature *Feature) error
 
 // Apply applies the feature to the cluster.
 // It creates a FeatureTracker resource to establish ownership and reports the result of the operation as a condition.
-func (f *Feature) Apply() error {
-=======
-// Action is a func type which can be used for different purposes while having access to Feature struct.
-type Action func(ctx context.Context, feature *Feature) error
-
 func (f *Feature) Apply(ctx context.Context) error {
->>>>>>> f3e6a135
 	if !f.Enabled {
 		return nil
 	}
 
-<<<<<<< HEAD
-	if trackerErr := createFeatureTracker(f); trackerErr != nil {
+	if trackerErr := createFeatureTracker(ctx, f); trackerErr != nil {
 		return trackerErr
 	}
 
-	if _, updateErr := status.UpdateWithRetry(context.Background(), f.Client, f.tracker, func(saved *featurev1.FeatureTracker) {
-=======
-	if trackerErr := f.createFeatureTracker(ctx); trackerErr != nil {
-		return trackerErr
-	}
-
-	if _, updateErr := status.UpdateWithRetry(ctx, f.Client, f.Tracker, func(saved *featurev1.FeatureTracker) {
->>>>>>> f3e6a135
+	if _, updateErr := status.UpdateWithRetry(ctx, f.Client, f.tracker, func(saved *featurev1.FeatureTracker) {
 		status.SetProgressingCondition(&saved.Status.Conditions, string(featurev1.ConditionReason.FeatureCreated), fmt.Sprintf("Applying feature [%s]", f.Name))
 		saved.Status.Phase = status.PhaseProgressing
 	}); updateErr != nil {
@@ -100,64 +85,8 @@
 	return multierror.Append(applyErr, reportErr).ErrorOrNil()
 }
 
-<<<<<<< HEAD
 // Cleanup removes all resources associated with the feature and invokes any cleanup functions defined as part of the Feature.
-func (f *Feature) Cleanup() error {
-=======
-func (f *Feature) applyFeature(ctx context.Context) error {
-	var multiErr *multierror.Error
-
-	for _, precondition := range f.preconditions {
-		multiErr = multierror.Append(multiErr, precondition(ctx, f))
-	}
-
-	if preconditionsErr := multiErr.ErrorOrNil(); preconditionsErr != nil {
-		return &withConditionReasonError{reason: featurev1.ConditionReason.PreConditions, err: preconditionsErr}
-	}
-
-	for _, loader := range f.loaders {
-		multiErr = multierror.Append(multiErr, loader(ctx, f))
-	}
-	if dataLoadErr := multiErr.ErrorOrNil(); dataLoadErr != nil {
-		return &withConditionReasonError{reason: featurev1.ConditionReason.LoadTemplateData, err: dataLoadErr}
-	}
-
-	for _, resource := range f.resources {
-		if resourceCreateErr := resource(ctx, f); resourceCreateErr != nil {
-			return &withConditionReasonError{reason: featurev1.ConditionReason.ResourceCreation, err: resourceCreateErr}
-		}
-	}
-
-	for i := range f.manifests {
-		manifest := f.manifests[i]
-		apply := f.createApplier(manifest)
-
-		objs, processErr := manifest.Process(f.Spec)
-		if processErr != nil {
-			return &withConditionReasonError{reason: featurev1.ConditionReason.ApplyManifests, err: processErr}
-		}
-
-		if f.Managed {
-			manifest.MarkAsManaged(objs)
-		}
-
-		if err := apply(ctx, objs); err != nil {
-			return &withConditionReasonError{reason: featurev1.ConditionReason.ApplyManifests, err: err}
-		}
-	}
-
-	for _, postcondition := range f.postconditions {
-		multiErr = multierror.Append(multiErr, postcondition(ctx, f))
-	}
-	if postConditionErr := multiErr.ErrorOrNil(); postConditionErr != nil {
-		return &withConditionReasonError{reason: featurev1.ConditionReason.PostConditions, err: postConditionErr}
-	}
-
-	return nil
-}
-
 func (f *Feature) Cleanup(ctx context.Context) error {
->>>>>>> f3e6a135
 	if !f.Enabled {
 		return nil
 	}
@@ -167,9 +96,8 @@
 	f.addCleanup(removeFeatureTracker)
 
 	var cleanupErrors *multierror.Error
-<<<<<<< HEAD
 	for _, dataProvider := range f.dataProviders {
-		cleanupErrors = multierror.Append(cleanupErrors, dataProvider(f))
+		cleanupErrors = multierror.Append(cleanupErrors, dataProvider(ctx, f))
 	}
 
 	if dataLoadErr := cleanupErrors.ErrorOrNil(); dataLoadErr != nil {
@@ -177,36 +105,7 @@
 	}
 
 	for _, cleanupFunc := range f.cleanups {
-		cleanupErrors = multierror.Append(cleanupErrors, cleanupFunc(f))
-=======
-	for _, cleanupFunc := range f.cleanups {
 		cleanupErrors = multierror.Append(cleanupErrors, cleanupFunc(ctx, f))
-	}
-
-	return cleanupErrors.ErrorOrNil()
-}
-
-type applier func(ctx context.Context, objects []*unstructured.Unstructured) error
-
-func (f *Feature) createApplier(m Manifest) applier {
-	switch manifest := m.(type) {
-	case *templateManifest:
-		if manifest.patch {
-			return func(ctx context.Context, objects []*unstructured.Unstructured) error {
-				return patchResources(ctx, f.Client, objects)
-			}
-		}
-	case *rawManifest:
-		if manifest.patch {
-			return func(ctx context.Context, objects []*unstructured.Unstructured) error {
-				return patchResources(ctx, f.Client, objects)
-			}
-		}
-	}
-
-	return func(ctx context.Context, objects []*unstructured.Unstructured) error {
-		return applyResources(ctx, f.Client, objects, OwnedBy(f))
->>>>>>> f3e6a135
 	}
 
 	return cleanupErrors.ErrorOrNil()
@@ -216,50 +115,38 @@
 	f.cleanups = append(f.cleanups, cleanupFuncs...)
 }
 
-<<<<<<< HEAD
-func (f *Feature) applyFeature() error {
+func (f *Feature) applyFeature(ctx context.Context) error {
 	var multiErr *multierror.Error
 
 	for _, dataProvider := range f.dataProviders {
-		multiErr = multierror.Append(multiErr, dataProvider(f))
+		multiErr = multierror.Append(multiErr, dataProvider(ctx, f))
 	}
 	if errDataLoader := multiErr.ErrorOrNil(); errDataLoader != nil {
 		return &withConditionReasonError{reason: featurev1.ConditionReason.LoadTemplateData, err: errDataLoader}
-=======
-func (f *Feature) ApplyManifest(ctx context.Context, path string) error {
-	m, err := loadManifestsFrom(f.fsys, path)
-	if err != nil {
-		return err
->>>>>>> f3e6a135
 	}
 
 	for _, precondition := range f.preconditions {
-		multiErr = multierror.Append(multiErr, precondition(f))
+		multiErr = multierror.Append(multiErr, precondition(ctx, f))
 	}
 	if preconditionsErr := multiErr.ErrorOrNil(); preconditionsErr != nil {
 		return &withConditionReasonError{reason: featurev1.ConditionReason.PreConditions, err: preconditionsErr}
 	}
 
 	for _, clusterOperation := range f.clusterOperations {
-		if errClusterOperation := clusterOperation(f); errClusterOperation != nil {
+		if errClusterOperation := clusterOperation(ctx, f); errClusterOperation != nil {
 			return &withConditionReasonError{reason: featurev1.ConditionReason.ResourceCreation, err: errClusterOperation}
 		}
 	}
 
-<<<<<<< HEAD
 	for i := range f.resources {
 		r := f.resources[i]
-		if processErr := r.Apply(context.TODO(), f.Client, f.data, DefaultMetaOptions(f)...); processErr != nil {
+		if processErr := r.Apply(ctx, f.Client, f.data, DefaultMetaOptions(f)...); processErr != nil {
 			return &withConditionReasonError{reason: featurev1.ConditionReason.ApplyManifests, err: processErr}
-=======
-		if err = apply(ctx, objs); err != nil {
-			return errors.WithStack(err)
->>>>>>> f3e6a135
 		}
 	}
 
 	for _, postcondition := range f.postconditions {
-		multiErr = multierror.Append(multiErr, postcondition(f))
+		multiErr = multierror.Append(multiErr, postcondition(ctx, f))
 	}
 	if postConditionErr := multiErr.ErrorOrNil(); postConditionErr != nil {
 		return &withConditionReasonError{reason: featurev1.ConditionReason.PostConditions, err: postConditionErr}
