package feature

import (
	"github.com/hashicorp/go-multierror"

	v1 "github.com/opendatahub-io/opendatahub-operator/v2/apis/dscinitialization/v1"
)

type FeaturesInitializer struct {
	*v1.DSCInitializationSpec
	definedFeatures DefinedFeatures
	Features        []*Feature
}

type DefinedFeatures func(featuresInitializer *FeaturesInitializer) error

func NewFeaturesInitializer(spec *v1.DSCInitializationSpec, def DefinedFeatures) *FeaturesInitializer {
	return &FeaturesInitializer{
		DSCInitializationSpec: spec,
		definedFeatures:       def,
	}
}

// Prepare performs validation of the spec and ensures all resources,
// such as Features and their templates, are processed and initialized
// before proceeding with the actual cluster set-up.
func (f *FeaturesInitializer) Prepare() error {
	log.Info("Initializing features")

	return f.definedFeatures(f)
}

func (f *FeaturesInitializer) Apply() error {
	var applyErrors *multierror.Error

<<<<<<< HEAD
	for _, f := range f.Features {
		err := f.Apply()
		applyErrors = multierror.Append(applyErrors, err)
=======
	for _, f := range s.Features {
		applyErrors = multierror.Append(applyErrors, f.Apply())
>>>>>>> 04560728
	}

	return applyErrors.ErrorOrNil()
}

// Delete executes registered clean-up tasks in the opposite order they were initiated (following a stack structure).
// For instance, this allows for the undoing patches before its deletion.
// This approach assumes that Features are either instantiated in the correct sequence
// or are self-contained.
func (f *FeaturesInitializer) Delete() error {
	var cleanupErrors *multierror.Error
	for i := len(f.Features) - 1; i >= 0; i-- {
		log.Info("cleanup", "name", f.Features[i].Name)
		cleanupErrors = multierror.Append(cleanupErrors, f.Features[i].Cleanup())
	}

	return cleanupErrors.ErrorOrNil()
}<|MERGE_RESOLUTION|>--- conflicted
+++ resolved
@@ -33,14 +33,8 @@
 func (f *FeaturesInitializer) Apply() error {
 	var applyErrors *multierror.Error
 
-<<<<<<< HEAD
 	for _, f := range f.Features {
-		err := f.Apply()
-		applyErrors = multierror.Append(applyErrors, err)
-=======
-	for _, f := range s.Features {
 		applyErrors = multierror.Append(applyErrors, f.Apply())
->>>>>>> 04560728
 	}
 
 	return applyErrors.ErrorOrNil()
