--- conflicted
+++ resolved
@@ -25,23 +25,14 @@
 	source      featurev1.Source
 	targetNs    string
 
-<<<<<<< HEAD
 	config *rest.Config
-=======
-// CreateFeature creates a new feature builder with the given name.
-func CreateFeature(name string) *usingFeaturesHandler {
-	return &usingFeaturesHandler{
-		name: name,
-	}
-}
->>>>>>> 17c29f6a
 
 	builders  []partialBuilder
 	enrichers []builder.ResourceBuilderEnricher
 }
 
 // Define creates a new feature builder with the given name.
-func Define(featureName string) *featureBuilder { //nolint:golint,revive //No need to export featureBuilder.
+func Define(featureName string) *featureBuilder {
 	fb := &featureBuilder{
 		featureName: featureName,
 		source: featurev1.Source{
