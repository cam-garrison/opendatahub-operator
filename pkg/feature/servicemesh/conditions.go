package servicemesh

import (
	"context"
	"fmt"
	"time"

	"github.com/hashicorp/go-multierror"
	"github.com/pkg/errors"
	"k8s.io/apimachinery/pkg/apis/meta/v1/unstructured"
	"k8s.io/apimachinery/pkg/util/wait"
	"sigs.k8s.io/controller-runtime/pkg/client"

	"github.com/opendatahub-io/opendatahub-operator/v2/pkg/cluster"
	"github.com/opendatahub-io/opendatahub-operator/v2/pkg/cluster/gvk"
	"github.com/opendatahub-io/opendatahub-operator/v2/pkg/feature"
	"github.com/opendatahub-io/opendatahub-operator/v2/pkg/metadata/labels"
)

const (
	interval = 2 * time.Second
	duration = 5 * time.Minute
)

// EnsureAuthNamespaceExists creates a namespace for the Authorization provider and set ownership so it will be garbage collected when the operator is uninstalled.
<<<<<<< HEAD
func EnsureAuthNamespaceExists(f *feature.Feature) error {
	authNs, err := FeatureData.Authorization.Namespace.From(f)
	if err != nil {
		return fmt.Errorf("could not get auth from feature: %w", err)
	}

	_, err = cluster.CreateNamespace(context.TODO(), f.Client, authNs, feature.OwnedBy(f), cluster.WithLabels(labels.ODH.OwnedNamespace, "true"))
=======
func EnsureAuthNamespaceExists(ctx context.Context, f *feature.Feature) error {
	if resolveNsErr := ResolveAuthNamespace(f); resolveNsErr != nil {
		return resolveNsErr
	}

	_, err := cluster.CreateNamespace(ctx, f.Client, f.Spec.Auth.Namespace, feature.OwnedBy(f), cluster.WithLabels(labels.ODH.OwnedNamespace, "true"))
>>>>>>> f3e6a135
	return err
}

func EnsureServiceMeshOperatorInstalled(ctx context.Context, f *feature.Feature) error {
	if err := feature.EnsureOperatorIsInstalled("servicemeshoperator")(ctx, f); err != nil {
		return fmt.Errorf("failed to find the pre-requisite Service Mesh Operator subscription, please ensure Service Mesh Operator is installed. %w", err)
	}

	return nil
}

func EnsureServiceMeshInstalled(ctx context.Context, f *feature.Feature) error {
	if err := EnsureServiceMeshOperatorInstalled(ctx, f); err != nil {
		return err
	}

<<<<<<< HEAD
	if err := WaitForControlPlaneToBeReady(f); err != nil {
		controlPlane, getErr := FeatureData.ControlPlane.From(f)
		if getErr != nil {
			return fmt.Errorf("failed to get control plane struct: %w", err)
		}

		f.Log.Error(err, "failed waiting for control plane being ready", "control-plane", controlPlane.Name, "namespace", controlPlane.Namespace)
=======
	smcp := f.Spec.ControlPlane.Name
	smcpNs := f.Spec.ControlPlane.Namespace

	if err := WaitForControlPlaneToBeReady(ctx, f); err != nil {
		f.Log.Error(err, "failed waiting for control plane being ready", "control-plane", smcp, "namespace", smcpNs)
>>>>>>> f3e6a135

		return multierror.Append(err, errors.New("service mesh control plane is not ready")).ErrorOrNil()
	}

	return nil
}

<<<<<<< HEAD
func WaitForControlPlaneToBeReady(f *feature.Feature) error {
	controlPlane, err := FeatureData.ControlPlane.From(f)
	if err != nil {
		return err
	}

	smcp := controlPlane.Name
	smcpNs := controlPlane.Namespace
=======
func WaitForControlPlaneToBeReady(ctx context.Context, f *feature.Feature) error {
	smcp := f.Spec.ControlPlane.Name
	smcpNs := f.Spec.ControlPlane.Namespace
>>>>>>> f3e6a135

	f.Log.Info("waiting for control plane components to be ready", "control-plane", smcp, "namespace", smcpNs, "duration (s)", duration.Seconds())

	return wait.PollUntilContextTimeout(ctx, interval, duration, false, func(ctx context.Context) (bool, error) {
		ready, err := CheckControlPlaneComponentReadiness(ctx, f.Client, smcp, smcpNs)

		if ready {
			f.Log.Info("done waiting for control plane components to be ready", "control-plane", smcp, "namespace", smcpNs)
		}

		return ready, err
	})
}

func CheckControlPlaneComponentReadiness(ctx context.Context, c client.Client, smcpName, smcpNs string) (bool, error) {
	smcpObj := &unstructured.Unstructured{}
	smcpObj.SetGroupVersionKind(gvk.ServiceMeshControlPlane)
	err := c.Get(ctx, client.ObjectKey{
		Namespace: smcpNs,
		Name:      smcpName,
	}, smcpObj)

	if err != nil {
		return false, fmt.Errorf("failed to find Service Mesh Control Plane: %w", err)
	}

	components, found, err := unstructured.NestedMap(smcpObj.Object, "status", "readiness", "components")
	if err != nil || !found {
		return false, fmt.Errorf("status conditions not found or error in parsing of Service Mesh Control Plane: %w", err)
	}

	readyComponents := len(components["ready"].([]interface{}))     //nolint:forcetypeassert
	pendingComponents := len(components["pending"].([]interface{})) //nolint:forcetypeassert
	unreadyComponents := len(components["unready"].([]interface{})) //nolint:forcetypeassert

	return pendingComponents == 0 && unreadyComponents == 0 && readyComponents > 0, nil
}<|MERGE_RESOLUTION|>--- conflicted
+++ resolved
@@ -23,22 +23,13 @@
 )
 
 // EnsureAuthNamespaceExists creates a namespace for the Authorization provider and set ownership so it will be garbage collected when the operator is uninstalled.
-<<<<<<< HEAD
-func EnsureAuthNamespaceExists(f *feature.Feature) error {
+func EnsureAuthNamespaceExists(ctx context.Context, f *feature.Feature) error {
 	authNs, err := FeatureData.Authorization.Namespace.From(f)
 	if err != nil {
 		return fmt.Errorf("could not get auth from feature: %w", err)
 	}
 
-	_, err = cluster.CreateNamespace(context.TODO(), f.Client, authNs, feature.OwnedBy(f), cluster.WithLabels(labels.ODH.OwnedNamespace, "true"))
-=======
-func EnsureAuthNamespaceExists(ctx context.Context, f *feature.Feature) error {
-	if resolveNsErr := ResolveAuthNamespace(f); resolveNsErr != nil {
-		return resolveNsErr
-	}
-
-	_, err := cluster.CreateNamespace(ctx, f.Client, f.Spec.Auth.Namespace, feature.OwnedBy(f), cluster.WithLabels(labels.ODH.OwnedNamespace, "true"))
->>>>>>> f3e6a135
+	_, err = cluster.CreateNamespace(ctx, f.Client, authNs, feature.OwnedBy(f), cluster.WithLabels(labels.ODH.OwnedNamespace, "true"))
 	return err
 }
 
@@ -55,21 +46,13 @@
 		return err
 	}
 
-<<<<<<< HEAD
-	if err := WaitForControlPlaneToBeReady(f); err != nil {
+	if err := WaitForControlPlaneToBeReady(ctx, f); err != nil {
 		controlPlane, getErr := FeatureData.ControlPlane.From(f)
 		if getErr != nil {
 			return fmt.Errorf("failed to get control plane struct: %w", err)
 		}
 
 		f.Log.Error(err, "failed waiting for control plane being ready", "control-plane", controlPlane.Name, "namespace", controlPlane.Namespace)
-=======
-	smcp := f.Spec.ControlPlane.Name
-	smcpNs := f.Spec.ControlPlane.Namespace
-
-	if err := WaitForControlPlaneToBeReady(ctx, f); err != nil {
-		f.Log.Error(err, "failed waiting for control plane being ready", "control-plane", smcp, "namespace", smcpNs)
->>>>>>> f3e6a135
 
 		return multierror.Append(err, errors.New("service mesh control plane is not ready")).ErrorOrNil()
 	}
@@ -77,8 +60,7 @@
 	return nil
 }
 
-<<<<<<< HEAD
-func WaitForControlPlaneToBeReady(f *feature.Feature) error {
+func WaitForControlPlaneToBeReady(ctx context.Context, f *feature.Feature) error {
 	controlPlane, err := FeatureData.ControlPlane.From(f)
 	if err != nil {
 		return err
@@ -86,11 +68,6 @@
 
 	smcp := controlPlane.Name
 	smcpNs := controlPlane.Namespace
-=======
-func WaitForControlPlaneToBeReady(ctx context.Context, f *feature.Feature) error {
-	smcp := f.Spec.ControlPlane.Name
-	smcpNs := f.Spec.ControlPlane.Namespace
->>>>>>> f3e6a135
 
 	f.Log.Info("waiting for control plane components to be ready", "control-plane", smcp, "namespace", smcpNs, "duration (s)", duration.Seconds())
 
