package servicemesh

import (
	"strings"

	"github.com/opendatahub-io/opendatahub-operator/v2/pkg/cluster"
	"github.com/opendatahub-io/opendatahub-operator/v2/pkg/feature"
)

// MeshRefs stores service mesh configuration in the config map, so it can
// be easily accessed by other components which rely on this information.
func MeshRefs(f *feature.Feature) error {
	meshConfig := f.Spec.ControlPlane
	namespace := f.Spec.AppNamespace

	data := map[string]string{
		"CONTROL_PLANE_NAME": meshConfig.Name,
		"MESH_NAMESPACE":     meshConfig.Namespace,
	}

	_, err := cluster.CreateOrUpdateConfigMap(
		f.Client,
		"service-mesh-refs",
		namespace,
		data,
		feature.OwnedBy(f),
	)

	return err
}

// AuthRefs stores authorization configuration in the config map, so it can
// be easily accessed by other components which rely on this information.
<<<<<<< HEAD
func AuthRefs(audiences []string) feature.Action {
	return func(f *feature.Feature) error {
		namespace := f.Spec.AppNamespace

		audiencesList := ""
		if len(audiences) > 0 {
			audiencesList = strings.Join(audiences, ",")
		}
		data := map[string]string{
			"AUTH_AUDIENCE":   audiencesList,
			"AUTH_PROVIDER":   namespace + "-auth-provider",
			"AUTHORINO_LABEL": "security.opendatahub.io/authorization-group=default",
		}

		_, err := cluster.CreateConfigMap(
			f.Client,
			"auth-refs",
			namespace,
			data,
			feature.OwnedBy(f),
		)

		return err
	}
=======
func AuthRefs(f *feature.Feature) error {
	audiences := f.Spec.Auth.Audiences
	namespace := f.Spec.AppNamespace
	audiencesList := ""
	if audiences != nil && len(*audiences) > 0 {
		audiencesList = strings.Join(*audiences, ",")
	}
	data := map[string]string{
		"AUTH_AUDIENCE":   audiencesList,
		"AUTH_PROVIDER":   namespace + "-auth-provider",
		"AUTHORINO_LABEL": "security.opendatahub.io/authorization-group=default",
	}

	_, err := cluster.CreateOrUpdateConfigMap(
		f.Client,
		"auth-refs",
		namespace,
		data,
		feature.OwnedBy(f),
	)

	return err
>>>>>>> 25bfed39
}<|MERGE_RESOLUTION|>--- conflicted
+++ resolved
@@ -31,7 +31,6 @@
 
 // AuthRefs stores authorization configuration in the config map, so it can
 // be easily accessed by other components which rely on this information.
-<<<<<<< HEAD
 func AuthRefs(audiences []string) feature.Action {
 	return func(f *feature.Feature) error {
 		namespace := f.Spec.AppNamespace
@@ -46,7 +45,7 @@
 			"AUTHORINO_LABEL": "security.opendatahub.io/authorization-group=default",
 		}
 
-		_, err := cluster.CreateConfigMap(
+		_, err := cluster.CreateOrUpdateConfigMap(
 			f.Client,
 			"auth-refs",
 			namespace,
@@ -56,28 +55,4 @@
 
 		return err
 	}
-=======
-func AuthRefs(f *feature.Feature) error {
-	audiences := f.Spec.Auth.Audiences
-	namespace := f.Spec.AppNamespace
-	audiencesList := ""
-	if audiences != nil && len(*audiences) > 0 {
-		audiencesList = strings.Join(*audiences, ",")
-	}
-	data := map[string]string{
-		"AUTH_AUDIENCE":   audiencesList,
-		"AUTH_PROVIDER":   namespace + "-auth-provider",
-		"AUTHORINO_LABEL": "security.opendatahub.io/authorization-group=default",
-	}
-
-	_, err := cluster.CreateOrUpdateConfigMap(
-		f.Client,
-		"auth-refs",
-		namespace,
-		data,
-		feature.OwnedBy(f),
-	)
-
-	return err
->>>>>>> 25bfed39
 }