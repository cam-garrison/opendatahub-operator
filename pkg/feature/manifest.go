--- conflicted
+++ resolved
@@ -202,12 +202,7 @@
 		patch: strings.Contains(basePath, ".patch"),
 		fsys:  fsys,
 	}
-<<<<<<< HEAD
-}
-=======
-
-	defer manifestFile.Close()
->>>>>>> b4e4d6f5
+}
 
 func CreateKustomizeManifestFrom(path string, fsys filesys.FileSystem) *kustomizeManifest { //nolint:golint,revive //No need to export kustomizeManifest.
 	return &kustomizeManifest{
