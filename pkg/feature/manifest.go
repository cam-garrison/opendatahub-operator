--- conflicted
+++ resolved
@@ -6,11 +6,6 @@
 	"html/template"
 	"io"
 	"io/fs"
-<<<<<<< HEAD
-	"os"
-=======
-	"path"
->>>>>>> 817334fa
 	"path/filepath"
 	"regexp"
 	"strings"
@@ -18,21 +13,6 @@
 	"github.com/ghodss/yaml"
 	"k8s.io/apimachinery/pkg/apis/meta/v1/unstructured"
 )
-
-<<<<<<< HEAD
-const kustomizationFile = "kustomization.yaml"
-=======
-//go:embed templates
-var embeddedFiles embed.FS
-
-var (
-	BaseDir        = "templates"
-	ServiceMeshDir = path.Join(BaseDir, "servicemesh")
-	ServerlessDir  = path.Join(BaseDir, "serverless")
-	AuthDir        = path.Join(ServiceMeshDir, "authorino")
-	KServeDir      = path.Join(ServiceMeshDir, "kserve")
-)
->>>>>>> 817334fa
 
 type Manifest interface {
 	// Process allows any arbitrary struct to be passed and used while processing the content of the manifest.
