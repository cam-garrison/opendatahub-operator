package feature

import (
	"bytes"
	"embed"
	"fmt"
	"html/template"
	"io"
	"io/fs"
	"path/filepath"
	"strings"
)

//go:embed templates
var embeddedFiles embed.FS

type manifest struct {
	name,
	path,
	processedContent string
	template,
	patch bool
	fsys fs.FS
}

func loadManifestsFrom(fsys fs.FS, path string) ([]manifest, error) {
	var manifests []manifest

	err := fs.WalkDir(fsys, path, func(path string, dirEntry fs.DirEntry, walkErr error) error {
		_, err := dirEntry.Info()
		if err != nil {
			return err
		}

		if dirEntry.IsDir() {
			return nil
		}
		m := createManifestFrom(fsys, path)
		manifests = append(manifests, m)

		return nil
	})

	if err != nil {
		return nil, err
	}

	return manifests, nil
}

func createManifestFrom(fsys fs.FS, path string) manifest {
	basePath := filepath.Base(path)
	m := manifest{
		name:     basePath,
		path:     path,
		patch:    strings.Contains(basePath, ".patch"),
		template: filepath.Ext(path) == ".tmpl",
		fsys:     fsys,
	}

	return m
}

func (m *manifest) targetPath() string {
	return fmt.Sprintf("%s%s", m.path[:len(m.path)-len(filepath.Ext(m.path))], ".yaml")
}

func (m *manifest) process(data interface{}) error {
	manifestFile, err := m.open()
	if err != nil {
		return err
	}
	defer manifestFile.Close()

	content, err := io.ReadAll(manifestFile)
	if err != nil {
		return fmt.Errorf("failed to create file: %w", err)
	}

	if !m.template {
		// If, by convention, the file is not suffixed with `.tmpl` we do not need to trigger template processing.
		// It's safe to return at this point.
		m.processedContent = string(content)
		return nil
	}

	tmpl, err := template.New(m.name).Funcs(template.FuncMap{"ReplaceChar": ReplaceChar}).Parse(string(content))
	if err != nil {
<<<<<<< HEAD
		return err
=======
		return fmt.Errorf("failed to create file: %w", err)
>>>>>>> 515328c6
	}

	var buffer bytes.Buffer
	if err := tmpl.Execute(&buffer, data); err != nil {
		return err
	}

	m.processedContent = buffer.String()

	return nil
}

func (m *manifest) open() (fs.File, error) {
	return m.fsys.Open(m.path)
}<|MERGE_RESOLUTION|>--- conflicted
+++ resolved
@@ -86,11 +86,7 @@
 
 	tmpl, err := template.New(m.name).Funcs(template.FuncMap{"ReplaceChar": ReplaceChar}).Parse(string(content))
 	if err != nil {
-<<<<<<< HEAD
-		return err
-=======
 		return fmt.Errorf("failed to create file: %w", err)
->>>>>>> 515328c6
 	}
 
 	var buffer bytes.Buffer
