--- conflicted
+++ resolved
@@ -36,17 +36,10 @@
 	}
 
 	if k8serr.IsNotFound(errGet) {
-<<<<<<< HEAD
 		tracker = featurev1.NewFeatureTracker(f.Name, f.TargetNamespace)
 		tracker.Spec = featurev1.FeatureTrackerSpec{
 			Source:       *f.source,
 			AppNamespace: f.TargetNamespace,
-=======
-		tracker = featurev1.NewFeatureTracker(f.Name, f.Spec.AppNamespace)
-		tracker.Spec = featurev1.FeatureTrackerSpec{
-			Source:       *f.Spec.Source,
-			AppNamespace: f.Spec.AppNamespace,
->>>>>>> 2d2a56a2
 		}
 		if errCreate := f.Client.Create(ctx, tracker); errCreate != nil {
 			return errCreate
@@ -64,11 +57,7 @@
 
 // removeFeatureTracker removes the FeatureTracker associated with the provided Feature instance if one exists in the cluster.
 func removeFeatureTracker(ctx context.Context, f *Feature) error {
-<<<<<<< HEAD
 	associatedTracker := f.tracker
-=======
-	associatedTracker := f.Tracker
->>>>>>> 2d2a56a2
 	if associatedTracker == nil {
 		// Check if it is persisted in the cluster, but Feature do not have it attached
 		if tracker, errGet := getFeatureTracker(ctx, f); client.IgnoreNotFound(errGet) != nil {
@@ -76,14 +65,11 @@
 		} else {
 			associatedTracker = tracker
 		}
-<<<<<<< HEAD
 	}
 
 	if associatedTracker != nil {
 		return client.IgnoreNotFound(f.Client.Delete(ctx, associatedTracker))
 	}
-
-	f.Log.Info("FeatureTracker not found, skipping deletion", "feature", f.Name)
 
 	return nil
 }
@@ -95,24 +81,6 @@
 		return nil, errGet
 	}
 
-=======
-	}
-
-	if associatedTracker != nil {
-		return client.IgnoreNotFound(f.Client.Delete(ctx, associatedTracker))
-	}
-
-	return nil
-}
-
-func getFeatureTracker(ctx context.Context, f *Feature) (*featurev1.FeatureTracker, error) {
-	tracker := featurev1.NewFeatureTracker(f.Name, f.Spec.AppNamespace)
-
-	if errGet := f.Client.Get(ctx, client.ObjectKeyFromObject(tracker), tracker); errGet != nil {
-		return nil, errGet
-	}
-
->>>>>>> 2d2a56a2
 	return tracker, nil
 }
 
