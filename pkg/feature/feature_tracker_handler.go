package feature

import (
	"context"
	"errors"
	"fmt"

	k8serr "k8s.io/apimachinery/pkg/api/errors"
	"k8s.io/apimachinery/pkg/runtime"
	"sigs.k8s.io/controller-runtime/pkg/client"

	featurev1 "github.com/opendatahub-io/opendatahub-operator/v2/apis/features/v1"
	"github.com/opendatahub-io/opendatahub-operator/v2/controllers/status"
)

// withConditionReasonError is a wrapper around an error which provides a reason for a feature condition.
type withConditionReasonError struct {
	reason featurev1.FeatureConditionReason
	err    error
}

func (e *withConditionReasonError) Unwrap() error {
	return e.err
}

func (e *withConditionReasonError) Error() string {
	return e.err.Error()
}

<<<<<<< HEAD
// createFeatureTracker creates a FeatureTracker, persists it in the cluster,
// and attaches it to the provided Feature instance.
func createFeatureTracker(f *Feature) error {
	tracker, errGet := getFeatureTracker(f)
	if client.IgnoreNotFound(errGet) != nil {
		return errGet
	}

	if k8serrors.IsNotFound(errGet) {
		tracker = featurev1.NewFeatureTracker(f.Name, f.TargetNamespace)
		tracker.Spec = featurev1.FeatureTrackerSpec{
			Source:       *f.source,
			AppNamespace: f.TargetNamespace,
		}
		if errCreate := f.Client.Create(context.TODO(), tracker); errCreate != nil {
			return errCreate
=======
// createFeatureTracker instantiates FeatureTracker for a given Feature. It's a cluster-scoped resource used
// to track creation and removal of all owned resources which belong to this Feature.
// All resources which particular feature is composed of will have this object attached as an OwnerReference.
func (f *Feature) createFeatureTracker() error {
	tracker, err := f.getFeatureTracker()
	if k8serr.IsNotFound(err) {
		if err := f.Client.Create(context.TODO(), tracker); err != nil {
			return err
>>>>>>> 674c7f0f
		}
	}

	if gvkErr := ensureGVKSet(tracker, f.Client.Scheme()); gvkErr != nil {
		return gvkErr
	}

	f.tracker = tracker

	return nil
}

func removeFeatureTracker(f *Feature) error {
	associatedTracker := f.tracker
	if associatedTracker == nil {
		// Check if it is persisted in the cluster, but Feature do not have it attached
		if tracker, errGet := getFeatureTracker(f); errGet != nil {
			return errGet
		} else {
			associatedTracker = tracker
		}
	}
	return client.IgnoreNotFound(f.Client.Delete(context.Background(), associatedTracker))
}

func getFeatureTracker(f *Feature) (*featurev1.FeatureTracker, error) {
	tracker := featurev1.NewFeatureTracker(f.Name, f.TargetNamespace)

	if errGet := f.Client.Get(context.Background(), client.ObjectKeyFromObject(tracker), tracker); errGet != nil {
		return nil, errGet
	}

	return tracker, nil
}

func ensureGVKSet(obj runtime.Object, scheme *runtime.Scheme) error {
	// See https://github.com/kubernetes/client-go/issues/308
	gvks, unversioned, err := scheme.ObjectKinds(obj)
	if err != nil {
		return fmt.Errorf("failed to get group, version, & kinds for object: %w", err)
	}
	if unversioned {
		return errors.New("object is unversioned")
	}
	// Update the target object back with one of the discovered GVKs.
	obj.GetObjectKind().SetGroupVersionKind(gvks[0])

	return nil
}

func createFeatureTrackerStatusReporter(f *Feature) *status.Reporter[*featurev1.FeatureTracker] {
	return status.NewStatusReporter(f.Client, f.tracker, func(err error) status.SaveStatusFunc[*featurev1.FeatureTracker] {
		updatedCondition := func(saved *featurev1.FeatureTracker) {
			status.SetCompleteCondition(&saved.Status.Conditions, string(featurev1.ConditionReason.FeatureCreated), fmt.Sprintf("Applied feature [%s] successfully", f.Name))
			saved.Status.Phase = status.PhaseReady
		}
		if err != nil {
			reason := featurev1.ConditionReason.FailedApplying // generic reason when error is not related to any specific step of the feature apply
			var conditionErr *withConditionReasonError
			if errors.As(err, &conditionErr) {
				reason = conditionErr.reason
			}
			updatedCondition = func(saved *featurev1.FeatureTracker) {
				status.SetErrorCondition(&saved.Status.Conditions, string(reason), fmt.Sprintf("Failed applying [%s]: %+v", f.Name, err))
				saved.Status.Phase = status.PhaseError
			}
		}

		return updatedCondition
	})
}<|MERGE_RESOLUTION|>--- conflicted
+++ resolved
@@ -27,7 +27,6 @@
 	return e.err.Error()
 }
 
-<<<<<<< HEAD
 // createFeatureTracker creates a FeatureTracker, persists it in the cluster,
 // and attaches it to the provided Feature instance.
 func createFeatureTracker(f *Feature) error {
@@ -36,7 +35,7 @@
 		return errGet
 	}
 
-	if k8serrors.IsNotFound(errGet) {
+	if k8serr.IsNotFound(errGet) {
 		tracker = featurev1.NewFeatureTracker(f.Name, f.TargetNamespace)
 		tracker.Spec = featurev1.FeatureTrackerSpec{
 			Source:       *f.source,
@@ -44,16 +43,6 @@
 		}
 		if errCreate := f.Client.Create(context.TODO(), tracker); errCreate != nil {
 			return errCreate
-=======
-// createFeatureTracker instantiates FeatureTracker for a given Feature. It's a cluster-scoped resource used
-// to track creation and removal of all owned resources which belong to this Feature.
-// All resources which particular feature is composed of will have this object attached as an OwnerReference.
-func (f *Feature) createFeatureTracker() error {
-	tracker, err := f.getFeatureTracker()
-	if k8serr.IsNotFound(err) {
-		if err := f.Client.Create(context.TODO(), tracker); err != nil {
-			return err
->>>>>>> 674c7f0f
 		}
 	}
 
