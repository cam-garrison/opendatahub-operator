/*
Copyright 2023.

Licensed under the Apache License, Version 2.0 (the "License");
you may not use this file except in compliance with the License.
You may obtain a copy of the License at

    http://www.apache.org/licenses/LICENSE-2.0

Unless required by applicable law or agreed to in writing, software
distributed under the License is distributed on an "AS IS" BASIS,
WITHOUT WARRANTIES OR CONDITIONS OF ANY KIND, either express or implied.
See the License for the specific language governing permissions and
limitations under the License.
*/

// Package datasciencecluster contains controller logic of CRD DataScienceCluster
package datasciencecluster

import (
	"context"
	"errors"
	"fmt"
	"strings"
	"time"

	"github.com/go-logr/logr"
	"github.com/hashicorp/go-multierror"
	buildv1 "github.com/openshift/api/build/v1"
	imagev1 "github.com/openshift/api/image/v1"
	operatorv1 "github.com/openshift/api/operator/v1"
	conditionsv1 "github.com/openshift/custom-resource-status/conditions/v1"
	admissionregistrationv1 "k8s.io/api/admissionregistration/v1"
	appsv1 "k8s.io/api/apps/v1"
	corev1 "k8s.io/api/core/v1"
	networkingv1 "k8s.io/api/networking/v1"
	rbacv1 "k8s.io/api/rbac/v1"
	apiextensionsv1 "k8s.io/apiextensions-apiserver/pkg/apis/apiextensions/v1"
	k8serr "k8s.io/apimachinery/pkg/api/errors"
	"k8s.io/apimachinery/pkg/runtime"
	"k8s.io/apimachinery/pkg/types"
	"k8s.io/client-go/tools/record"
	apiregistrationv1 "k8s.io/kube-aggregator/pkg/apis/apiregistration/v1"
	ctrl "sigs.k8s.io/controller-runtime"
	"sigs.k8s.io/controller-runtime/pkg/builder"
	"sigs.k8s.io/controller-runtime/pkg/client"
	"sigs.k8s.io/controller-runtime/pkg/controller/controllerutil"
	"sigs.k8s.io/controller-runtime/pkg/event"
	"sigs.k8s.io/controller-runtime/pkg/handler"
	"sigs.k8s.io/controller-runtime/pkg/predicate"
	"sigs.k8s.io/controller-runtime/pkg/reconcile"
	"sigs.k8s.io/controller-runtime/pkg/source"

	dscv1 "github.com/opendatahub-io/opendatahub-operator/v2/apis/datasciencecluster/v1"
	dsciv1 "github.com/opendatahub-io/opendatahub-operator/v2/apis/dscinitialization/v1"
	"github.com/opendatahub-io/opendatahub-operator/v2/components"
	"github.com/opendatahub-io/opendatahub-operator/v2/components/datasciencepipelines"
	"github.com/opendatahub-io/opendatahub-operator/v2/controllers/status"
	"github.com/opendatahub-io/opendatahub-operator/v2/pkg/cluster"
	"github.com/opendatahub-io/opendatahub-operator/v2/pkg/metadata/labels"
	"github.com/opendatahub-io/opendatahub-operator/v2/pkg/upgrade"
	"github.com/opendatahub-io/opendatahub-operator/v2/platform/capabilities"
)

// DataScienceClusterReconciler reconciles a DataScienceCluster object.
type DataScienceClusterReconciler struct {
	client.Client
	Scheme *runtime.Scheme
	Log    logr.Logger
	// Recorder to generate events
	Recorder           record.EventRecorder
	DataScienceCluster *DataScienceClusterConfig
}

// DataScienceClusterConfig passing Spec of DSCI for reconcile DataScienceCluster.
type DataScienceClusterConfig struct {
	DSCISpec   *dsciv1.DSCInitializationSpec
	DSCIStatus *dsciv1.DSCInitializationStatus
}

const (
	finalizerName = "datasciencecluster.opendatahub.io/finalizer"
)

// Reconcile is part of the main kubernetes reconciliation loop which aims to
// move the current state of the cluster closer to the desired state.
func (r *DataScienceClusterReconciler) Reconcile(ctx context.Context, req ctrl.Request) (ctrl.Result, error) { //nolint:maintidx,gocyclo
	r.Log.Info("Reconciling DataScienceCluster resources", "Request.Name", req.Name)

	// Get information on version
	currentOperatorReleaseVersion, err := cluster.GetRelease(ctx, r.Client)
	if err != nil {
		r.Log.Error(err, "failed to get operator release version")
		return ctrl.Result{}, err
	}

	instances := &dscv1.DataScienceClusterList{}

	if err := r.Client.List(ctx, instances); err != nil {
		return ctrl.Result{}, err
	}

	if len(instances.Items) == 0 {
		// Request object not found, could have been deleted after reconcile request.
		// Owned objects are automatically garbage collected.
		// For additional cleanup logic use operatorUninstall function.
		// Return and don't requeue
		if upgrade.HasDeleteConfigMap(ctx, r.Client) {
			if uninstallErr := upgrade.OperatorUninstall(ctx, r.Client); uninstallErr != nil {
				return ctrl.Result{}, fmt.Errorf("error while operator uninstall: %w", uninstallErr)
			}
		}

		return ctrl.Result{}, nil
	}

	instance := &instances.Items[0]

	allComponents, err := instance.GetComponents()
	if err != nil {
		return ctrl.Result{}, err
	}

	// If DSC CR exist and deletion CM exist
	// delete DSC CR and let reconcile requeue
	// sometimes with finalizer DSC CR wont get deleted, force to remove finalizer here
	if upgrade.HasDeleteConfigMap(ctx, r.Client) {
		if controllerutil.ContainsFinalizer(instance, finalizerName) {
			if controllerutil.RemoveFinalizer(instance, finalizerName) {
				if err := r.Update(ctx, instance); err != nil {
					r.Log.Info("Error to remove DSC finalizer", "error", err)
					return ctrl.Result{}, err
				}
				r.Log.Info("Removed finalizer for DataScienceCluster", "name", instance.Name, "finalizer", finalizerName)
			}
		}
		if err := r.Client.Delete(ctx, instance, []client.DeleteOption{}...); err != nil {
			if !k8serr.IsNotFound(err) {
				return reconcile.Result{}, err
			}
		}
		for _, component := range allComponents {
			if err := component.Cleanup(ctx, r.Client, r.DataScienceCluster.DSCISpec); err != nil {
				return ctrl.Result{}, err
			}
		}
		return reconcile.Result{Requeue: true}, nil
	}

	// Verify a valid DSCInitialization instance is created
	dsciInstances := &dsciv1.DSCInitializationList{}
	err = r.Client.List(ctx, dsciInstances)
	if err != nil {
		r.Log.Error(err, "Failed to retrieve DSCInitialization resource.", "DSCInitialization Request.Name", req.Name)
		r.Recorder.Eventf(instance, corev1.EventTypeWarning, "DSCInitializationReconcileError", "Failed to retrieve DSCInitialization instance")

		return ctrl.Result{}, err
	}

	// Update phase to error state if DataScienceCluster is created without valid DSCInitialization
	switch len(dsciInstances.Items) { // only handle number as 0 or 1, others won't be existed since webhook block creation
	case 0:
		reason := status.ReconcileFailed
		message := "Failed to get a valid DSCInitialization instance, please create a DSCI instance"
		r.Log.Info(message)
		instance, err = status.UpdateWithRetry(ctx, r.Client, instance, func(saved *dscv1.DataScienceCluster) {
			status.SetProgressingCondition(&saved.Status.Conditions, reason, message)
			// Patch Degraded with True status
			status.SetCondition(&saved.Status.Conditions, "Degraded", reason, message, corev1.ConditionTrue)
			saved.Status.Phase = status.PhaseError
		})
		if err != nil {
			r.reportError(err, instance, "failed to update DataScienceCluster condition")

			return ctrl.Result{}, err
		}
		return ctrl.Result{}, nil
	case 1:
		dscInitializationSpec := dsciInstances.Items[0].Spec
		dscInitializationSpec.DeepCopyInto(r.DataScienceCluster.DSCISpec)
		dscInitializationStatus := dsciInstances.Items[0].Status
		dscInitializationStatus.DeepCopyInto(r.DataScienceCluster.DSCIStatus)
	}

	if instance.ObjectMeta.DeletionTimestamp.IsZero() {
		if !controllerutil.ContainsFinalizer(instance, finalizerName) {
			r.Log.Info("Adding finalizer for DataScienceCluster", "name", instance.Name, "finalizer", finalizerName)
			controllerutil.AddFinalizer(instance, finalizerName)
			if err := r.Update(ctx, instance); err != nil {
				return ctrl.Result{}, err
			}
		}
	} else {
		r.Log.Info("Finalization DataScienceCluster start deleting instance", "name", instance.Name, "finalizer", finalizerName)

		// TODO(mvp) undeploy odh-platform

		for _, component := range allComponents {
			if err := component.Cleanup(ctx, r.Client, r.DataScienceCluster.DSCISpec); err != nil {
				return ctrl.Result{}, err
			}
		}

		if controllerutil.ContainsFinalizer(instance, finalizerName) {
			controllerutil.RemoveFinalizer(instance, finalizerName)
			if err := r.Update(ctx, instance); err != nil {
				return ctrl.Result{}, err
			}
		}
		if upgrade.HasDeleteConfigMap(ctx, r.Client) {
			// if delete configmap exists, requeue the request to handle operator uninstall
			return reconcile.Result{Requeue: true}, nil
		}

		return ctrl.Result{}, nil
	}
	// Check preconditions if this is an upgrade
	if instance.Status.Phase == status.PhaseReady {
		// Check for existence of Argo Workflows if DSP is
		if instance.Status.InstalledComponents[datasciencepipelines.ComponentName] {
			if err := datasciencepipelines.UnmanagedArgoWorkFlowExists(ctx, r.Client); err != nil {
				message := fmt.Sprintf("Failed upgrade: %v ", err.Error())
				_, err = status.UpdateWithRetry(ctx, r.Client, instance, func(saved *dscv1.DataScienceCluster) {
					datasciencepipelines.SetExistingArgoCondition(&saved.Status.Conditions, status.ArgoWorkflowExist, message)
					status.SetErrorCondition(&saved.Status.Conditions, status.ArgoWorkflowExist, message)
					saved.Status.Phase = status.PhaseError
				})
				return ctrl.Result{}, err
			}
		}
	}

	// Start reconciling
	if instance.Status.Conditions == nil {
		reason := status.ReconcileInit
		message := "Initializing DataScienceCluster resource"
		instance, err = status.UpdateWithRetry(ctx, r.Client, instance, func(saved *dscv1.DataScienceCluster) {
			status.SetProgressingCondition(&saved.Status.Conditions, reason, message)
			saved.Status.Phase = status.PhaseProgressing
		})
		if err != nil {
			_ = r.reportError(err, instance, fmt.Sprintf("failed to add conditions to status of DataScienceCluster resource name %s", req.Name))

			return ctrl.Result{}, err
		}
	}

	// Initialize error list, instead of returning errors after every component is deployed
	var componentErrors *multierror.Error

	capabilitiesRegistry := capabilities.NewRegistry(
		capabilities.NewAuthorization(
			conditionsv1.IsStatusConditionTrue(r.DataScienceCluster.DSCIStatus.Conditions, status.CapabilityServiceMeshAuthorization),
		),
	)

	for _, component := range allComponents {
		if instance, err = r.reconcileSubComponent(ctx, instance, capabilitiesRegistry, component); err != nil {
			componentErrors = multierror.Append(componentErrors, err)
		}
	}

	// TODO can we have no-capability mode at all? should we then just move on
	if saveErr := capabilitiesRegistry.Save(ctx, r.Client,
		cluster.OwnedBy(instance, r.Scheme),
		cluster.InNamespace(r.DataScienceCluster.DSCISpec.ApplicationsNamespace),
	); saveErr != nil {
		return ctrl.Result{}, saveErr
	}

	if configErr := capabilitiesRegistry.ConfigureCapabilities(ctx, r.Client, r.DataScienceCluster.DSCISpec,
		cluster.OwnedBy(instance, r.Scheme),
		cluster.InNamespace(r.DataScienceCluster.DSCISpec.ApplicationsNamespace),
	); configErr != nil {
		return ctrl.Result{}, configErr
	}

	// process errors for components
	if componentErrors != nil {
		r.Log.Info("DataScienceCluster Deployment Incomplete.")
		instance, err = status.UpdateWithRetry(ctx, r.Client, instance, func(saved *dscv1.DataScienceCluster) {
			status.SetCompleteCondition(&saved.Status.Conditions, status.ReconcileCompletedWithComponentErrors,
				fmt.Sprintf("DataScienceCluster resource reconciled with component errors: %v", componentErrors))
			saved.Status.Phase = status.PhaseReady
		})
		if err != nil {
			r.Log.Error(err, "failed to update DataScienceCluster conditions with incompleted reconciliation")

			return ctrl.Result{}, err
		}
		r.Recorder.Eventf(instance, corev1.EventTypeNormal, "DataScienceClusterComponentFailures",
			"DataScienceCluster instance %s created, but have some failures in component %v", instance.Name, componentErrors)

		return ctrl.Result{RequeueAfter: time.Second * 30}, componentErrors
	}

	// finalize reconciliation
	instance, err = status.UpdateWithRetry(ctx, r.Client, instance, func(saved *dscv1.DataScienceCluster) {
		status.SetCompleteCondition(&saved.Status.Conditions, status.ReconcileCompleted, "DataScienceCluster resource reconciled successfully")
		saved.Status.Phase = status.PhaseReady
		saved.Status.Release = currentOperatorReleaseVersion
	})

	if err != nil {
		r.Log.Error(err, "failed to update DataScienceCluster conditions after successfully completed reconciliation")

		return ctrl.Result{}, err
	}

	r.Log.Info("DataScienceCluster Deployment Completed.")
	r.Recorder.Eventf(instance, corev1.EventTypeNormal, "DataScienceClusterCreationSuccessful",
		"DataScienceCluster instance %s created and deployed successfully", instance.Name)

	return ctrl.Result{}, nil
}

func (r *DataScienceClusterReconciler) reconcileSubComponent(ctx context.Context, instance *dscv1.DataScienceCluster,
	capabilities capabilities.PlatformCapabilities, component components.ComponentInterface,
) (*dscv1.DataScienceCluster, error) {
	componentName := component.GetComponentName()

	enabled := component.GetManagementState() == operatorv1.Managed
	installedComponentValue, isExistStatus := instance.Status.InstalledComponents[componentName]

	// First set conditions to reflect a component is about to be reconciled
	// only set to init condition e.g Unknonw for the very first time when component is not in the list
	if !isExistStatus {
		message := "Component is disabled"
		if enabled {
			message = "Component is enabled"
		}
		instance, err := status.UpdateWithRetry(ctx, r.Client, instance, func(saved *dscv1.DataScienceCluster) {
			status.SetComponentCondition(&saved.Status.Conditions, componentName, status.ReconcileInit, message, corev1.ConditionUnknown)
		})
		if err != nil {
			_ = r.reportError(err, instance, "failed to update DataScienceCluster conditions before first time reconciling "+componentName)
			// try to continue with reconciliation, as further updates can fix the status
		}
	}
	// Reconcile component
	// Get platform
	platform, err := cluster.GetPlatform(ctx, r.Client)
	if err != nil {
		r.Log.Error(err, "Failed to determine platform")
		return instance, err
	}
	err = component.ReconcileComponent(ctx, r.Client, r.Log, instance, r.DataScienceCluster.DSCISpec, platform, installedComponentValue, capabilities)

	if err != nil {
		// reconciliation failed: log errors, raise event and update status accordingly
		instance = r.reportError(err, instance, "failed to reconcile "+componentName+" on DataScienceCluster")
		instance, _ = status.UpdateWithRetry(ctx, r.Client, instance, func(saved *dscv1.DataScienceCluster) {
			if enabled {
				if strings.Contains(err.Error(), datasciencepipelines.ArgoWorkflowCRD+" CRD already exists") {
					datasciencepipelines.SetExistingArgoCondition(&saved.Status.Conditions, status.ArgoWorkflowExist, fmt.Sprintf("Component update failed: %v", err))
				} else {
					status.SetComponentCondition(&saved.Status.Conditions, componentName, status.ReconcileFailed, fmt.Sprintf("Component reconciliation failed: %v", err), corev1.ConditionFalse)
				}
			} else {
				status.SetComponentCondition(&saved.Status.Conditions, componentName, status.ReconcileFailed, fmt.Sprintf("Component removal failed: %v", err), corev1.ConditionFalse)
			}
		})
		return instance, err
	}
	// reconciliation succeeded: update status accordingly
	instance, err = status.UpdateWithRetry(ctx, r.Client, instance, func(saved *dscv1.DataScienceCluster) {
		if saved.Status.InstalledComponents == nil {
			saved.Status.InstalledComponents = make(map[string]bool)
		}
		saved.Status.InstalledComponents[componentName] = enabled
		if enabled {
			status.SetComponentCondition(&saved.Status.Conditions, componentName, status.ReconcileCompleted, "Component reconciled successfully", corev1.ConditionTrue)
		} else {
			status.RemoveComponentCondition(&saved.Status.Conditions, componentName)
		}
	})
	if err != nil {
		instance = r.reportError(err, instance, "failed to update DataScienceCluster status after reconciling "+componentName)

		return instance, err
	}

	return instance, nil
}

func (r *DataScienceClusterReconciler) reportError(err error, instance *dscv1.DataScienceCluster, message string) *dscv1.DataScienceCluster {
	r.Log.Error(err, message, "instance.Name", instance.Name)
	r.Recorder.Eventf(instance, corev1.EventTypeWarning, "DataScienceClusterReconcileError",
		"%s for instance %s", message, instance.Name)
	return instance
}

var configMapPredicates = predicate.Funcs{
	UpdateFunc: func(e event.UpdateEvent) bool {
		// Do not reconcile on prometheus configmap update, since it is handled by DSCI
		if e.ObjectNew.GetName() == "prometheus" && e.ObjectNew.GetNamespace() == "redhat-ods-monitoring" {
			return false
		}
		// Do not reconcile on kserver's inferenceservice-config CM updates, for rawdeployment
		if e.ObjectNew.GetName() == "inferenceservice-config" && (e.ObjectNew.GetNamespace() == "redhat-ods-applications" || e.ObjectNew.GetNamespace() == "opendatahub") {
			return false
		}
		return true
	},
}

// a workaround for 2.5 due to odh-model-controller serivceaccount keeps updates with label.
var saPredicates = predicate.Funcs{
	UpdateFunc: func(e event.UpdateEvent) bool {
		if e.ObjectNew.GetName() == "odh-model-controller" && (e.ObjectNew.GetNamespace() == "redhat-ods-applications" || e.ObjectNew.GetNamespace() == "opendatahub") {
			return false
		}
		return true
	},
}

// a workaround for 2.5 due to modelmesh-servingruntime.serving.kserve.io keeps updates.
var modelMeshwebhookPredicates = predicate.Funcs{
	UpdateFunc: func(e event.UpdateEvent) bool {
		return e.ObjectNew.GetName() != "modelmesh-servingruntime.serving.kserve.io"
	},
}

var modelMeshRolePredicates = predicate.Funcs{
	UpdateFunc: func(e event.UpdateEvent) bool {
		notAllowedNames := []string{"leader-election-role", "proxy-role", "metrics-reader", "kserve-prometheus-k8s", "odh-model-controller-role"}
		for _, notallowedName := range notAllowedNames {
			if e.ObjectNew.GetName() == notallowedName {
				return false
			}
		}
		return true
	},
}

var modelMeshRBPredicates = predicate.Funcs{
	UpdateFunc: func(e event.UpdateEvent) bool {
		notAllowedNames := []string{"leader-election-rolebinding", "proxy-rolebinding", "odh-model-controller-rolebinding-opendatahub"}
		for _, notallowedName := range notAllowedNames {
			if e.ObjectNew.GetName() == notallowedName {
				return false
			}
		}
		return true
	},
}

// ignore label updates if it is from application namespace.
var modelMeshGeneralPredicates = predicate.Funcs{
	UpdateFunc: func(e event.UpdateEvent) bool {
		if strings.Contains(e.ObjectNew.GetName(), "odh-model-controller") || strings.Contains(e.ObjectNew.GetName(), "kserve") {
			return false
		}
		return true
	},
}

// SetupWithManager sets up the controller with the Manager.
func (r *DataScienceClusterReconciler) SetupWithManager(ctx context.Context, mgr ctrl.Manager) error {
	return ctrl.NewControllerManagedBy(mgr).
		For(&dscv1.DataScienceCluster{}).
		Owns(&corev1.Namespace{}).
		Owns(&corev1.Secret{}).
		Owns(&corev1.ConfigMap{}, builder.WithPredicates(configMapPredicates)).
		Owns(&networkingv1.NetworkPolicy{}).
		Owns(&rbacv1.Role{}, builder.WithPredicates(predicate.Or(predicate.GenerationChangedPredicate{}, modelMeshRolePredicates))).
		Owns(&rbacv1.RoleBinding{}, builder.WithPredicates(predicate.Or(predicate.GenerationChangedPredicate{}, modelMeshRBPredicates))).
		Owns(&rbacv1.ClusterRole{}, builder.WithPredicates(predicate.Or(predicate.GenerationChangedPredicate{}, modelMeshRolePredicates))).
		Owns(&rbacv1.ClusterRoleBinding{}, builder.WithPredicates(predicate.Or(predicate.GenerationChangedPredicate{}, modelMeshRBPredicates))).
		Owns(&appsv1.Deployment{}).
		Owns(&corev1.PersistentVolumeClaim{}).
		Owns(&corev1.Service{}, builder.WithPredicates(predicate.Or(predicate.GenerationChangedPredicate{}, modelMeshGeneralPredicates))).
		Owns(&appsv1.StatefulSet{}).
		Owns(&imagev1.ImageStream{}).
		Owns(&buildv1.BuildConfig{}).
		Owns(&apiregistrationv1.APIService{}).
		Owns(&networkingv1.Ingress{}).
		Owns(&admissionregistrationv1.MutatingWebhookConfiguration{}).
		Owns(&admissionregistrationv1.ValidatingWebhookConfiguration{}, builder.WithPredicates(modelMeshwebhookPredicates)).
		Owns(&corev1.ServiceAccount{}, builder.WithPredicates(saPredicates)).
		Watches(&source.Kind{Type: &dsciv1.DSCInitialization{}}, handler.EnqueueRequestsFromMapFunc(r.watchDataScienceClusterForDSCI(ctx))).
		Watches(&source.Kind{Type: &corev1.ConfigMap{}}, handler.EnqueueRequestsFromMapFunc(r.watchDataScienceClusterResources(ctx)), builder.WithPredicates(configMapPredicates)).
		Watches(&source.Kind{Type: &apiextensionsv1.CustomResourceDefinition{}}, handler.EnqueueRequestsFromMapFunc(r.watchDataScienceClusterResources(ctx)),
			builder.WithPredicates(argoWorkflowCRDPredicates)).
		Watches(&source.Kind{Type: &corev1.Secret{}}, handler.EnqueueRequestsFromMapFunc(r.watchDefaultIngressSecret(ctx)), builder.WithPredicates(defaultIngressCertSecretPredicates)).
		// this predicates prevents meaningless reconciliations from being triggered
		WithEventFilter(predicate.Or(predicate.GenerationChangedPredicate{}, predicate.LabelChangedPredicate{})).
		Complete(r)
}

<<<<<<< HEAD
// -> delete DSCI event from kubeserver-api.
func (r *DataScienceClusterReconciler) watchDataScienceClusterForDSCI(a client.Object) []reconcile.Request {
	requestName, err := r.getRequestName() // <- list instances from local cache...
	if err != nil {
=======
func (r *DataScienceClusterReconciler) watchDataScienceClusterForDSCI(ctx context.Context) func(client.Object) []reconcile.Request {
	return func(a client.Object) []reconcile.Request {
		requestName, err := r.getRequestName(ctx)
		if err != nil {
			return nil
		}
		// When DSCI CR gets created, trigger reconcile function
		if a.GetObjectKind().GroupVersionKind().Kind == "DSCInitialization" || a.GetName() == "default-dsci" {
			return []reconcile.Request{{
				NamespacedName: types.NamespacedName{Name: requestName},
			}}
		}
>>>>>>> f3e6a135
		return nil
	}
}

func (r *DataScienceClusterReconciler) watchDataScienceClusterResources(ctx context.Context) func(client.Object) []reconcile.Request {
	return func(a client.Object) []reconcile.Request {
		requestName, err := r.getRequestName(ctx)
		if err != nil {
			return nil
		}

		if a.GetObjectKind().GroupVersionKind().Kind == "CustomResourceDefinition" || a.GetName() == "ArgoWorkflowCRD" {
			return []reconcile.Request{{
				NamespacedName: types.NamespacedName{Name: requestName},
			}}
		}

		// Trigger reconcile function when uninstall configmap is created
		operatorNs, err := cluster.GetOperatorNamespace()
		if err != nil {
			return nil
		}
		if a.GetNamespace() == operatorNs {
			cmLabels := a.GetLabels()
			if val, ok := cmLabels[upgrade.DeleteConfigMapLabel]; ok && val == "true" {
				return []reconcile.Request{{
					NamespacedName: types.NamespacedName{Name: requestName},
				}}
			}
		}
		return nil
	}
}

func (r *DataScienceClusterReconciler) getRequestName(ctx context.Context) (string, error) {
	instanceList := &dscv1.DataScienceClusterList{}
	err := r.Client.List(ctx, instanceList)
	if err != nil {
		return "", err
	}

	switch {
	case len(instanceList.Items) == 1:
		return instanceList.Items[0].Name, nil
	case len(instanceList.Items) == 0:
		return "default-dsc", nil
	default:
		return "", errors.New("multiple DataScienceCluster instances found")
	}
}

// argoWorkflowCRDPredicates filters the delete events to trigger reconcile when Argo Workflow CRD is deleted.
var argoWorkflowCRDPredicates = predicate.Funcs{
	DeleteFunc: func(e event.DeleteEvent) bool {
		if e.Object.GetName() == datasciencepipelines.ArgoWorkflowCRD {
			labelList := e.Object.GetLabels()
			// CRD to be deleted with label "app.opendatahub.io/datasciencepipeline":"true", should not trigger reconcile
			if value, exist := labelList[labels.ODH.Component(datasciencepipelines.ComponentName)]; exist && value == "true" {
				return false
			}
		}
		// CRD to be deleted either not with label or label value is not "true", should trigger reconcile
		return true
	},
}

func (r *DataScienceClusterReconciler) watchDefaultIngressSecret(ctx context.Context) func(client.Object) []reconcile.Request {
	return func(a client.Object) []reconcile.Request {
		requestName, err := r.getRequestName(ctx)
		if err != nil {
			return nil
		}
		// When ingress secret gets created/deleted, trigger reconcile function
		ingressCtrl, err := cluster.FindAvailableIngressController(ctx, r.Client)
		if err != nil {
			return nil
		}
		defaultIngressSecretName := cluster.GetDefaultIngressCertSecretName(ingressCtrl)
		if a.GetName() == defaultIngressSecretName && a.GetNamespace() == "openshift-ingress" {
			return []reconcile.Request{{
				NamespacedName: types.NamespacedName{Name: requestName},
			}}
		}
		return nil
	}
}

// defaultIngressCertSecretPredicates filters delete and create events to trigger reconcile when default ingress cert secret is expired
// or created.
var defaultIngressCertSecretPredicates = predicate.Funcs{
	CreateFunc: func(createEvent event.CreateEvent) bool {
		return true

	},
	DeleteFunc: func(e event.DeleteEvent) bool {
		return true
	},
}<|MERGE_RESOLUTION|>--- conflicted
+++ resolved
@@ -488,15 +488,10 @@
 		Complete(r)
 }
 
-<<<<<<< HEAD
 // -> delete DSCI event from kubeserver-api.
-func (r *DataScienceClusterReconciler) watchDataScienceClusterForDSCI(a client.Object) []reconcile.Request {
-	requestName, err := r.getRequestName() // <- list instances from local cache...
-	if err != nil {
-=======
 func (r *DataScienceClusterReconciler) watchDataScienceClusterForDSCI(ctx context.Context) func(client.Object) []reconcile.Request {
 	return func(a client.Object) []reconcile.Request {
-		requestName, err := r.getRequestName(ctx)
+		requestName, err := r.getRequestName(ctx) // <- list instances from local cache...
 		if err != nil {
 			return nil
 		}
@@ -506,7 +501,6 @@
 				NamespacedName: types.NamespacedName{Name: requestName},
 			}}
 		}
->>>>>>> f3e6a135
 		return nil
 	}
 }
