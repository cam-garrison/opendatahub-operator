--- conflicted
+++ resolved
@@ -73,14 +73,9 @@
 }
 
 // DataScienceClusterConfig passing Spec of DSCI for reconcile DataScienceCluster.
-<<<<<<< HEAD
-type DataScienceClusterConfig struct { //nolint:golint,revive
+type DataScienceClusterConfig struct {
 	DSCISpec   *dsci.DSCInitializationSpec
 	DSCIStatus *dsci.DSCInitializationStatus
-=======
-type DataScienceClusterConfig struct {
-	DSCISpec *dsci.DSCInitializationSpec
->>>>>>> 17c29f6a
 }
 
 const (
