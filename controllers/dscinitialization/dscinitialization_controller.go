/*
Copyright 2023.

Licensed under the Apache License, Version 2.0 (the "License");
you may not use this file except in compliance with the License.
You may obtain a copy of the License at

    http://www.apache.org/licenses/LICENSE-2.0

Unless required by applicable law or agreed to in writing, software
distributed under the License is distributed on an "AS IS" BASIS,
WITHOUT WARRANTIES OR CONDITIONS OF ANY KIND, either express or implied.
See the License for the specific language governing permissions and
limitations under the License.
*/

// Package dscinitialization contains controller logic of CRD DSCInitialization.
package dscinitialization

import (
	"context"
	"errors"
	"fmt"
	"path/filepath"
	"reflect"

	"github.com/go-logr/logr"
	operatorv1 "github.com/openshift/api/operator/v1"
	routev1 "github.com/openshift/api/route/v1"
	appsv1 "k8s.io/api/apps/v1"
	corev1 "k8s.io/api/core/v1"
	netv1 "k8s.io/api/networking/v1"
	authv1 "k8s.io/api/rbac/v1"
	"k8s.io/apimachinery/pkg/runtime"
	"k8s.io/apimachinery/pkg/types"
	"k8s.io/client-go/tools/record"
	"k8s.io/client-go/util/retry"
	ctrl "sigs.k8s.io/controller-runtime"
	"sigs.k8s.io/controller-runtime/pkg/builder"
	"sigs.k8s.io/controller-runtime/pkg/client"
	"sigs.k8s.io/controller-runtime/pkg/controller/controllerutil"
	"sigs.k8s.io/controller-runtime/pkg/event"
	"sigs.k8s.io/controller-runtime/pkg/handler"
	"sigs.k8s.io/controller-runtime/pkg/predicate"
	"sigs.k8s.io/controller-runtime/pkg/reconcile"
	"sigs.k8s.io/controller-runtime/pkg/source"

	dscv1 "github.com/opendatahub-io/opendatahub-operator/v2/apis/datasciencecluster/v1"
	dsciv1 "github.com/opendatahub-io/opendatahub-operator/v2/apis/dscinitialization/v1"
	"github.com/opendatahub-io/opendatahub-operator/v2/controllers/status"
	"github.com/opendatahub-io/opendatahub-operator/v2/pkg/deploy"
	"github.com/opendatahub-io/opendatahub-operator/v2/pkg/upgrade"
)

const (
	finalizerName = "dscinitialization.opendatahub.io/finalizer"
)

// DSCInitializationReconciler reconciles a DSCInitialization object.
type DSCInitializationReconciler struct {
	client.Client
	Scheme                *runtime.Scheme
	Log                   logr.Logger
	Recorder              record.EventRecorder
	ApplicationsNamespace string
}

// +kubebuilder:rbac:groups="dscinitialization.opendatahub.io",resources=dscinitializations/status,verbs=get;update;patch;delete
// +kubebuilder:rbac:groups="dscinitialization.opendatahub.io",resources=dscinitializations/finalizers,verbs=get;update;patch;delete
// +kubebuilder:rbac:groups="dscinitialization.opendatahub.io",resources=dscinitializations,verbs=get;list;watch;create;update;patch;delete
// +kubebuilder:rbac:groups="dscinitialization.opendatahub.io",resources=featuretrackers,verbs=get;list;watch;create;update;patch;delete
// +kubebuilder:rbac:groups="kfdef.apps.kubeflow.org",resources=kfdefs,verbs=get;list;watch;create;update;patch;delete

// Reconcile contains controller logic specific to DSCInitialization instance updates.
func (r *DSCInitializationReconciler) Reconcile(ctx context.Context, req ctrl.Request) (ctrl.Result, error) { //nolint
	r.Log.Info("Reconciling DSCInitialization.", "DSCInitialization Request.Name", req.Name)

	instances := &dsciv1.DSCInitializationList{}
	if err := r.Client.List(ctx, instances); err != nil {
		r.Log.Error(err, "Failed to retrieve DSCInitialization resource.", "DSCInitialization Request.Name", req.Name)
		r.Recorder.Eventf(instances, corev1.EventTypeWarning, "DSCInitializationReconcileError", "Failed to retrieve DSCInitialization instance")

		return ctrl.Result{}, err
	}

	if len(instances.Items) > 1 {
		// check if multiple instances of DSCInitialization, exit with error
		message := fmt.Sprintf("only one instance of DSCInitialization object is allowed. Update existing instance name %s", req.Name)

		return ctrl.Result{}, errors.New(message)
	}

	if len(instances.Items) == 0 {
		// DSCInitialization instance not found
		return ctrl.Result{}, nil
	}

	instance := &instances.Items[0]
	if instance.Name != "default" {
		message := fmt.Sprintf("Should update existing instance name %s to 'default'", instance.Name)

		return ctrl.Result{}, errors.New(message)
	}

	if len(instances.Items) > 1 {
		message := fmt.Sprintf("only one instance of DSCInitialization object is allowed. Update existing instance name %s", req.Name)

		_, _ = r.updateStatus(ctx, instance, func(saved *dsciv1.DSCInitialization) {
			status.SetErrorCondition(&saved.Status.Conditions, status.DuplicateDSCInitialization, message)
			saved.Status.Phase = status.PhaseError
		})

		return ctrl.Result{}, errors.New(message)
	}

	if instance.ObjectMeta.DeletionTimestamp.IsZero() {
		if !controllerutil.ContainsFinalizer(instance, finalizerName) {
			r.Log.Info("Adding finalizer for DSCInitialization", "name", instance.Name, "finalizer", finalizerName)
			controllerutil.AddFinalizer(instance, finalizerName)
			if err := r.Update(ctx, instance); err != nil {
				return ctrl.Result{}, err
			}
		}
	} else {
		r.Log.Info("Finalization DSCInitialization start deleting instance", "name", instance.Name, "finalizer", finalizerName)
		if err := r.cleanupServiceMesh(instance); err != nil {
			return ctrl.Result{}, err
		}
		if controllerutil.ContainsFinalizer(instance, finalizerName) {
			controllerutil.RemoveFinalizer(instance, finalizerName)
			if err := r.Update(ctx, instance); err != nil {
				return ctrl.Result{}, err
			}
		}

		return ctrl.Result{}, nil
	}

	var err error
	// Start reconciling
	if instance.Status.Conditions == nil {
		reason := status.ReconcileInit
		message := "Initializing DSCInitialization resource"
		instance, err = r.updateStatus(ctx, instance, func(saved *dsciv1.DSCInitialization) {
			status.SetProgressingCondition(&saved.Status.Conditions, reason, message)
			saved.Status.Phase = status.PhaseProgressing
		})
		if err != nil {
			r.Log.Error(err, "Failed to add conditions to status of DSCInitialization resource.", "DSCInitialization Request.Name", req.Name)
			r.Recorder.Eventf(instance, corev1.EventTypeWarning, "DSCInitializationReconcileError",
				"%s for instance %s", message, instance.Name)

			return reconcile.Result{}, err
		}
	}

	// Check namespace
	namespace := instance.Spec.ApplicationsNamespace
	if err := r.createOdhNamespace(ctx, instance, namespace); err != nil {
		// no need to log error as it was already logged in createOdhNamespace
		return reconcile.Result{}, err
	}

	// Get platform
	platform, err := deploy.GetPlatform(r.Client)
	if err != nil {
		r.Log.Error(err, "Failed to determine platform (managed vs self-managed)")

		return reconcile.Result{}, err
	}

<<<<<<< HEAD
	if errRHODS := r.applyRHODSConfig(ctx, instance, platform); errRHODS != nil {
		return reconcile.Result{}, errRHODS
	}

	if monitoringErr := r.handleMonitoring(ctx, instance, platform); monitoringErr != nil {
		return reconcile.Result{}, monitoringErr
	}

	if errServiceMesh := r.configureServiceMesh(instance); errServiceMesh != nil {
		return reconcile.Result{}, errServiceMesh
	}

	// Finish reconciling
	_, err = r.updateStatus(ctx, instance, func(saved *dsci.DSCInitialization) {
		status.SetCompleteCondition(&saved.Status.Conditions, status.ReconcileCompleted, status.ReconcileCompletedMessage)
		saved.Status.Phase = status.PhaseReady
	})
	if err != nil {
		r.Log.Error(err, "failed to update DSCInitialization status after successfully completed reconciliation")
		r.Recorder.Eventf(instance, corev1.EventTypeWarning, "DSCInitializationReconcileError", "Failed to update DSCInitialization status")
	}
	return ctrl.Result{}, nil
}

func (r *DSCInitializationReconciler) applyRHODSConfig(ctx context.Context, instance *dsci.DSCInitialization, platform deploy.Platform) error {
	// Apply Rhods specific configs
	if platform == deploy.ManagedRhods || platform == deploy.SelfManagedRhods {
		// Apply osd specific permissions
		if platform == deploy.ManagedRhods {
			osdConfigsPath := filepath.Join(deploy.DefaultManifestPath, "osd-configs")
			err := deploy.DeployManifestsFromPath(r.Client, instance, osdConfigsPath, r.ApplicationsNamespace, "osd", true)
			if err != nil {
				r.Log.Error(err, "Failed to apply osd specific configs from manifests", "Manifests path", osdConfigsPath)
				r.Recorder.Eventf(instance, corev1.EventTypeWarning, "DSCInitializationReconcileError", "Failed to apply "+osdConfigsPath)
				return err
=======
	switch req.Name {
	case "prometheus": // prometheus configmap
		if instance.Spec.Monitoring.ManagementState == operatorv1.Managed && platform == deploy.ManagedRhods {
			r.Log.Info("Monitoring enabled to restart deployment", "cluster", "Managed Service Mode")
			err := r.configureManagedMonitoring(ctx, instance, "updates")
			if err != nil {
				return reconcile.Result{}, err
>>>>>>> a1521bf8
			}
		}

		return ctrl.Result{}, nil
	case "addon-managed-odh-parameters":
		if instance.Spec.Monitoring.ManagementState == operatorv1.Managed && platform == deploy.ManagedRhods {
			r.Log.Info("Monitoring enabled when notification updated", "cluster", "Managed Service Mode")
			err := r.configureManagedMonitoring(ctx, instance, "updates")
			if err != nil {
				return err
			}
		}
<<<<<<< HEAD
		// Apply common rhods-specific config
	} else { // ODH case
		// Create odh-admins Group if it doesn't exist
		err := r.createUserGroup(ctx, instance, "odh-admins")
		if err != nil {
			return err
=======

		return ctrl.Result{}, nil
	case "backup": // revert back to the original prometheus.yml
		if instance.Spec.Monitoring.ManagementState == operatorv1.Managed && platform == deploy.ManagedRhods {
			r.Log.Info("Monitoring enabled to restore back", "cluster", "Managed Service Mode")
			err := r.configureManagedMonitoring(ctx, instance, "revertbackup")
			if err != nil {
				return reconcile.Result{}, err
			}
		}

		return ctrl.Result{}, nil
	default:
		// Start reconciling
		if instance.Status.Conditions == nil {
			reason := status.ReconcileInit
			message := "Initializing DSCInitialization resource"
			instance, err = r.updateStatus(ctx, instance, func(saved *dsciv1.DSCInitialization) {
				status.SetProgressingCondition(&saved.Status.Conditions, reason, message)
				saved.Status.Phase = status.PhaseProgressing
			})
			if err != nil {
				r.Log.Error(err, "Failed to add conditions to status of DSCInitialization resource.", "DSCInitialization", req.Namespace, "Request.Name", req.Name)
				r.Recorder.Eventf(instance, corev1.EventTypeWarning, "DSCInitializationReconcileError",
					"%s for instance %s", message, instance.Name)

				return reconcile.Result{}, err
			}
		}

		// Check namespace is not exist, then create
		namespace := instance.Spec.ApplicationsNamespace
		r.Log.Info("Standard Reconciling workflow to create namespaces")
		if err = r.createOdhNamespace(ctx, instance, namespace); err != nil {
			// no need to log error as it was already logged in createOdhNamespace
			return reconcile.Result{}, err
		}

		// Apply update from legacy operator
		// TODO: Update upgrade logic to get components through KfDef
		if err = upgrade.UpdateFromLegacyVersion(r.Client, platform); err != nil {
			r.Log.Error(err, "unable to update from legacy operator version")

			return reconcile.Result{}, err
>>>>>>> a1521bf8
		}

<<<<<<< HEAD
	return nil
}

func (r *DSCInitializationReconciler) handleMonitoring(ctx context.Context, instance *dsci.DSCInitialization, platform deploy.Platform) error {
	if instance.Spec.Monitoring.ManagementState == operatorv1.Managed {
=======
>>>>>>> a1521bf8
		switch platform {
		case deploy.SelfManagedRhods:
			err := r.createUserGroup(ctx, instance, "rhods-admins")
			if err != nil {
				return err
			}
			if instance.Spec.Monitoring.ManagementState == operatorv1.Managed {
				r.Log.Info("Monitoring enabled, won't apply changes", "cluster", "Self-Managed RHODS Mode")
				err = r.configureCommonMonitoring(instance)
				if err != nil {
					return reconcile.Result{}, err
				}
			}
		case deploy.ManagedRhods:
			osdConfigsPath := filepath.Join(deploy.DefaultManifestPath, "osd-configs")
			err = deploy.DeployManifestsFromPath(r.Client, instance, osdConfigsPath, r.ApplicationsNamespace, "osd", true)
			if err != nil {
<<<<<<< HEAD
				// no need to log error as it was already logged in configureManagedMonitoring
				return err
=======
				r.Log.Error(err, "Failed to apply osd specific configs from manifests", "Manifests path", osdConfigsPath)
				r.Recorder.Eventf(instance, corev1.EventTypeWarning, "DSCInitializationReconcileError", "Failed to apply "+osdConfigsPath)

				return reconcile.Result{}, err
>>>>>>> a1521bf8
			}
			if instance.Spec.Monitoring.ManagementState == operatorv1.Managed {
				r.Log.Info("Monitoring enabled in initialization stage", "cluster", "Managed Service Mode")
				err := r.configureManagedMonitoring(ctx, instance, "init")
				if err != nil {
					return reconcile.Result{}, err
				}
				err = r.configureCommonMonitoring(instance)
				if err != nil {
					return reconcile.Result{}, err
				}
			}
		default:
			err := r.createUserGroup(ctx, instance, "odh-admins")
			if err != nil {
				return err
			}
			if instance.Spec.Monitoring.ManagementState == operatorv1.Managed {
				r.Log.Info("Monitoring enabled, won't apply changes", "cluster", "ODH Mode")
			}
		}
<<<<<<< HEAD
	}
	return nil
=======

		// Finish reconciling
		_, err = r.updateStatus(ctx, instance, func(saved *dsciv1.DSCInitialization) {
			status.SetCompleteCondition(&saved.Status.Conditions, status.ReconcileCompleted, status.ReconcileCompletedMessage)
			saved.Status.Phase = status.PhaseReady
		})
		if err != nil {
			r.Log.Error(err, "failed to update DSCInitialization status after successfully completed reconciliation")
			r.Recorder.Eventf(instance, corev1.EventTypeWarning, "DSCInitializationReconcileError", "Failed to update DSCInitialization status")
		}

		return ctrl.Result{}, nil
	}
>>>>>>> a1521bf8
}

// SetupWithManager sets up the controller with the Manager.
func (r *DSCInitializationReconciler) SetupWithManager(mgr ctrl.Manager) error {
	return ctrl.NewControllerManagedBy(mgr).
		// add predicates prevents meaningless reconciliations from being triggered
		// not use WithEventFilter() because it conflict with secret and configmap predicate
		For(&dsciv1.DSCInitialization{}, builder.WithPredicates(predicate.Or(predicate.GenerationChangedPredicate{}, predicate.LabelChangedPredicate{}))).
		Owns(&corev1.Namespace{}, builder.WithPredicates(predicate.Or(predicate.GenerationChangedPredicate{}, predicate.LabelChangedPredicate{}))).
		Owns(&corev1.Secret{}, builder.WithPredicates(predicate.Or(predicate.GenerationChangedPredicate{}, predicate.LabelChangedPredicate{}))).
		Owns(&corev1.ConfigMap{}, builder.WithPredicates(predicate.Or(predicate.GenerationChangedPredicate{}, predicate.LabelChangedPredicate{}))).
		Owns(&netv1.NetworkPolicy{}, builder.WithPredicates(predicate.Or(predicate.GenerationChangedPredicate{}, predicate.LabelChangedPredicate{}))).
		Owns(&authv1.Role{}, builder.WithPredicates(predicate.Or(predicate.GenerationChangedPredicate{}, predicate.LabelChangedPredicate{}))).
		Owns(&authv1.RoleBinding{}, builder.WithPredicates(predicate.Or(predicate.GenerationChangedPredicate{}, predicate.LabelChangedPredicate{}))).
		Owns(&authv1.ClusterRole{}, builder.WithPredicates(predicate.Or(predicate.GenerationChangedPredicate{}, predicate.LabelChangedPredicate{}))).
		Owns(&authv1.ClusterRoleBinding{}, builder.WithPredicates(predicate.Or(predicate.GenerationChangedPredicate{}, predicate.LabelChangedPredicate{}))).
		Owns(&appsv1.Deployment{}, builder.WithPredicates(predicate.Or(predicate.GenerationChangedPredicate{}, predicate.LabelChangedPredicate{}))).
		Owns(&appsv1.ReplicaSet{}, builder.WithPredicates(predicate.Or(predicate.GenerationChangedPredicate{}, predicate.LabelChangedPredicate{}))).
		Owns(&corev1.Pod{}, builder.WithPredicates(predicate.Or(predicate.GenerationChangedPredicate{}, predicate.LabelChangedPredicate{}))).
		Owns(&corev1.ServiceAccount{}, builder.WithPredicates(predicate.Or(predicate.GenerationChangedPredicate{}, predicate.LabelChangedPredicate{}))).
		Owns(&corev1.Service{}, builder.WithPredicates(predicate.Or(predicate.GenerationChangedPredicate{}, predicate.LabelChangedPredicate{}))).
		Owns(&routev1.Route{}, builder.WithPredicates(predicate.Or(predicate.GenerationChangedPredicate{}, predicate.LabelChangedPredicate{}))).
		Watches(&source.Kind{Type: &dscv1.DataScienceCluster{}}, handler.EnqueueRequestsFromMapFunc(r.watchDSCResrouce), builder.WithPredicates(DSCDeletionPredicate)).
		Watches(&source.Kind{Type: &corev1.Secret{}}, handler.EnqueueRequestsFromMapFunc(r.watchMonitoringSecretResrouce), builder.WithPredicates(SecretContentChangedPredicate)).
		Watches(&source.Kind{Type: &corev1.ConfigMap{}}, handler.EnqueueRequestsFromMapFunc(r.watchMonitoringConfigMapResrouce), builder.WithPredicates(CMContentChangedPredicate)).
		Complete(r)
}
func (r *DSCInitializationReconciler) updateStatus(ctx context.Context, original *dsciv1.DSCInitialization, update func(saved *dsciv1.DSCInitialization),
) (*dsciv1.DSCInitialization, error) {
	saved := &dsciv1.DSCInitialization{}
	err := retry.RetryOnConflict(retry.DefaultRetry, func() error {
		if err := r.Client.Get(ctx, client.ObjectKeyFromObject(original), saved); err != nil {
			return err
		}

		update(saved)

		// Return err itself here (not wrapped inside another error)
		// so that RetryOnConflict can identify it correctly.
		return r.Client.Status().Update(ctx, saved)
	})

	return saved, err
}

var SecretContentChangedPredicate = predicate.Funcs{
	UpdateFunc: func(e event.UpdateEvent) bool {
		oldSecret := e.ObjectOld.(*corev1.Secret)
		newSecret := e.ObjectNew.(*corev1.Secret)

		return !reflect.DeepEqual(oldSecret.Data, newSecret.Data)
	},
}
var CMContentChangedPredicate = predicate.Funcs{
	UpdateFunc: func(e event.UpdateEvent) bool {
		oldCM := e.ObjectOld.(*corev1.ConfigMap)
		newCM := e.ObjectNew.(*corev1.ConfigMap)

		return !reflect.DeepEqual(oldCM.Data, newCM.Data)
	},
}

var DSCDeletionPredicate = predicate.Funcs{
	DeleteFunc: func(e event.DeleteEvent) bool {

		return true
	},
}

func (r *DSCInitializationReconciler) watchMonitoringConfigMapResrouce(a client.Object) (requests []reconcile.Request) {
	if a.GetName() == "prometheus" && a.GetNamespace() == "redhat-ods-monitoring" {
		r.Log.Info("Found monitoring configmap has updated, start reconcile")

		return []reconcile.Request{{NamespacedName: types.NamespacedName{Name: "prometheus", Namespace: "redhat-ods-monitoring"}}}
	} else {
		return nil
	}
}

func (r *DSCInitializationReconciler) watchMonitoringSecretResrouce(a client.Object) (requests []reconcile.Request) {
	operatorNs, err := upgrade.GetOperatorNamespace()
	if err != nil {
		return nil
	}
	if a.GetName() == "addon-managed-odh-parameters" && a.GetNamespace() == operatorNs {
		r.Log.Info("Found monitoring secret has updated, start reconcile")

		return []reconcile.Request{{NamespacedName: types.NamespacedName{Name: "addon-managed-odh-parameters", Namespace: operatorNs}}}
	} else {
		return nil
	}
}

func (r *DSCInitializationReconciler) watchDSCResrouce(_ client.Object) (requests []reconcile.Request) {
	instanceList := &dscv1.DataScienceClusterList{}
	if err := r.Client.List(context.TODO(), instanceList); err != nil {
		// do not handle if cannot get list
		return nil
	}
	if len(instanceList.Items) == 0 {
		r.Log.Info("Found no DSC instance in cluster, reset monitoring stack config")

		return []reconcile.Request{{NamespacedName: types.NamespacedName{Name: "backup"}}}
	}

	return nil
}<|MERGE_RESOLUTION|>--- conflicted
+++ resolved
@@ -169,43 +169,6 @@
 		return reconcile.Result{}, err
 	}
 
-<<<<<<< HEAD
-	if errRHODS := r.applyRHODSConfig(ctx, instance, platform); errRHODS != nil {
-		return reconcile.Result{}, errRHODS
-	}
-
-	if monitoringErr := r.handleMonitoring(ctx, instance, platform); monitoringErr != nil {
-		return reconcile.Result{}, monitoringErr
-	}
-
-	if errServiceMesh := r.configureServiceMesh(instance); errServiceMesh != nil {
-		return reconcile.Result{}, errServiceMesh
-	}
-
-	// Finish reconciling
-	_, err = r.updateStatus(ctx, instance, func(saved *dsci.DSCInitialization) {
-		status.SetCompleteCondition(&saved.Status.Conditions, status.ReconcileCompleted, status.ReconcileCompletedMessage)
-		saved.Status.Phase = status.PhaseReady
-	})
-	if err != nil {
-		r.Log.Error(err, "failed to update DSCInitialization status after successfully completed reconciliation")
-		r.Recorder.Eventf(instance, corev1.EventTypeWarning, "DSCInitializationReconcileError", "Failed to update DSCInitialization status")
-	}
-	return ctrl.Result{}, nil
-}
-
-func (r *DSCInitializationReconciler) applyRHODSConfig(ctx context.Context, instance *dsci.DSCInitialization, platform deploy.Platform) error {
-	// Apply Rhods specific configs
-	if platform == deploy.ManagedRhods || platform == deploy.SelfManagedRhods {
-		// Apply osd specific permissions
-		if platform == deploy.ManagedRhods {
-			osdConfigsPath := filepath.Join(deploy.DefaultManifestPath, "osd-configs")
-			err := deploy.DeployManifestsFromPath(r.Client, instance, osdConfigsPath, r.ApplicationsNamespace, "osd", true)
-			if err != nil {
-				r.Log.Error(err, "Failed to apply osd specific configs from manifests", "Manifests path", osdConfigsPath)
-				r.Recorder.Eventf(instance, corev1.EventTypeWarning, "DSCInitializationReconcileError", "Failed to apply "+osdConfigsPath)
-				return err
-=======
 	switch req.Name {
 	case "prometheus": // prometheus configmap
 		if instance.Spec.Monitoring.ManagementState == operatorv1.Managed && platform == deploy.ManagedRhods {
@@ -213,7 +176,6 @@
 			err := r.configureManagedMonitoring(ctx, instance, "updates")
 			if err != nil {
 				return reconcile.Result{}, err
->>>>>>> a1521bf8
 			}
 		}
 
@@ -223,17 +185,9 @@
 			r.Log.Info("Monitoring enabled when notification updated", "cluster", "Managed Service Mode")
 			err := r.configureManagedMonitoring(ctx, instance, "updates")
 			if err != nil {
-				return err
-			}
-		}
-<<<<<<< HEAD
-		// Apply common rhods-specific config
-	} else { // ODH case
-		// Create odh-admins Group if it doesn't exist
-		err := r.createUserGroup(ctx, instance, "odh-admins")
-		if err != nil {
-			return err
-=======
+				return reconcile.Result{}, err
+			}
+		}
 
 		return ctrl.Result{}, nil
 	case "backup": // revert back to the original prometheus.yml
@@ -278,22 +232,13 @@
 			r.Log.Error(err, "unable to update from legacy operator version")
 
 			return reconcile.Result{}, err
->>>>>>> a1521bf8
-		}
-
-<<<<<<< HEAD
-	return nil
-}
-
-func (r *DSCInitializationReconciler) handleMonitoring(ctx context.Context, instance *dsci.DSCInitialization, platform deploy.Platform) error {
-	if instance.Spec.Monitoring.ManagementState == operatorv1.Managed {
-=======
->>>>>>> a1521bf8
+		}
+
 		switch platform {
 		case deploy.SelfManagedRhods:
 			err := r.createUserGroup(ctx, instance, "rhods-admins")
 			if err != nil {
-				return err
+				return reconcile.Result{}, err
 			}
 			if instance.Spec.Monitoring.ManagementState == operatorv1.Managed {
 				r.Log.Info("Monitoring enabled, won't apply changes", "cluster", "Self-Managed RHODS Mode")
@@ -306,15 +251,10 @@
 			osdConfigsPath := filepath.Join(deploy.DefaultManifestPath, "osd-configs")
 			err = deploy.DeployManifestsFromPath(r.Client, instance, osdConfigsPath, r.ApplicationsNamespace, "osd", true)
 			if err != nil {
-<<<<<<< HEAD
-				// no need to log error as it was already logged in configureManagedMonitoring
-				return err
-=======
 				r.Log.Error(err, "Failed to apply osd specific configs from manifests", "Manifests path", osdConfigsPath)
 				r.Recorder.Eventf(instance, corev1.EventTypeWarning, "DSCInitializationReconcileError", "Failed to apply "+osdConfigsPath)
 
 				return reconcile.Result{}, err
->>>>>>> a1521bf8
 			}
 			if instance.Spec.Monitoring.ManagementState == operatorv1.Managed {
 				r.Log.Info("Monitoring enabled in initialization stage", "cluster", "Managed Service Mode")
@@ -330,16 +270,16 @@
 		default:
 			err := r.createUserGroup(ctx, instance, "odh-admins")
 			if err != nil {
-				return err
+				return reconcile.Result{}, err
 			}
 			if instance.Spec.Monitoring.ManagementState == operatorv1.Managed {
 				r.Log.Info("Monitoring enabled, won't apply changes", "cluster", "ODH Mode")
 			}
 		}
-<<<<<<< HEAD
-	}
-	return nil
-=======
+
+		if errServiceMesh := r.configureServiceMesh(instance); errServiceMesh != nil {
+			return reconcile.Result{}, errServiceMesh
+		}
 
 		// Finish reconciling
 		_, err = r.updateStatus(ctx, instance, func(saved *dsciv1.DSCInitialization) {
@@ -353,7 +293,6 @@
 
 		return ctrl.Result{}, nil
 	}
->>>>>>> a1521bf8
 }
 
 // SetupWithManager sets up the controller with the Manager.
