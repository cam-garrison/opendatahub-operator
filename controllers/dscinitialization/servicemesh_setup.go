package dscinitialization

import (
	"path"

	operatorv1 "github.com/openshift/api/operator/v1"
	corev1 "k8s.io/api/core/v1"

	dsciv1 "github.com/opendatahub-io/opendatahub-operator/v2/apis/dscinitialization/v1"
	"github.com/opendatahub-io/opendatahub-operator/v2/pkg/feature"
	"github.com/opendatahub-io/opendatahub-operator/v2/pkg/feature/servicemesh"
)

const templatesDir = "templates/servicemesh"

func (r *DSCInitializationReconciler) configureServiceMesh(instance *dsciv1.DSCInitialization) error {
	switch instance.Spec.ServiceMesh.ManagementState {
	case operatorv1.Managed:
		serviceMeshInitializer := feature.NewFeaturesInitializer(&instance.Spec, configureServiceMeshFeatures)
		if err := serviceMeshInitializer.Prepare(); err != nil {
			r.Log.Error(err, "failed configuring service mesh resources")
			r.Recorder.Eventf(instance, corev1.EventTypeWarning, "DSCInitializationReconcileError", "failed configuring service mesh resources")
			return err
		}

		if err := serviceMeshInitializer.Apply(); err != nil {
			r.Log.Error(err, "failed applying service mesh resources")
			r.Recorder.Eventf(instance, corev1.EventTypeWarning, "DSCInitializationReconcileError", "failed applying service mesh resources")
			return err
		}
	case operatorv1.Unmanaged:
		r.Log.Info("ServiceMesh CR is not configured by the operator, we won't do anything")
	case operatorv1.Removed:
		r.Log.Info("existing ServiceMesh CR (owned by operator) will be removed")
		if err := r.removeServiceMesh(instance); err != nil {
			return err
		}
	}

	return nil
}

func (r *DSCInitializationReconciler) removeServiceMesh(instance *dsciv1.DSCInitialization) error {
	// on condition of Managed, do not handle Removed when set to Removed it trigger DSCI reconcile to cleanup
	if instance.Spec.ServiceMesh.ManagementState == operatorv1.Managed {
		serviceMeshInitializer := feature.NewFeaturesInitializer(&instance.Spec, configureServiceMeshFeatures)

		if err := serviceMeshInitializer.Prepare(); err != nil {
			r.Log.Error(err, "failed configuring service mesh resources")
			r.Recorder.Eventf(instance, corev1.EventTypeWarning, "DSCInitializationReconcileError", "failed configuring service mesh resources")

			return err
		}

		if err := serviceMeshInitializer.Delete(); err != nil {
			r.Log.Error(err, "failed deleting service mesh resources")
			r.Recorder.Eventf(instance, corev1.EventTypeWarning, "DSCInitializationReconcileError", "failed deleting service mesh resources")

			return err
		}
	}

	return nil
}

func configureServiceMeshFeatures(s *feature.FeaturesInitializer) error {
	serviceMeshSpec := s.ServiceMesh

	smcpCreation, errSmcp := feature.CreateFeature("mesh-control-plane-creation").
		For(s.DSCInitializationSpec).
		Manifests(
<<<<<<< HEAD
			path.Join(templatesDir, "/base"),
=======
			path.Join(rootDir, templatesDir, "base", "create-smcp.tmpl"),
>>>>>>> df0c15ae
		).
		PreConditions(
			servicemesh.EnsureServiceMeshOperatorInstalled,
			feature.CreateNamespaceIfNotExists(serviceMeshSpec.ControlPlane.Namespace),
		).
		PostConditions(
			feature.WaitForPodsToBeReady(serviceMeshSpec.ControlPlane.Namespace),
		).
		Load()
	if errSmcp != nil {
		return errSmcp
	}
	s.Features = append(s.Features, smcpCreation)

	noDefaultNetworkPolicies, errNp := feature.CreateFeature("mesh-control-plane-no-default-network-policies").
		For(s.DSCInitializationSpec).
		Manifests(
			path.Join(rootDir, templatesDir, "base", "control-plane-disable-networkpolicies.patch.tmpl"),
		).
		Load()

	if errNp != nil {
		return errNp
	}
	s.Features = append(s.Features, noDefaultNetworkPolicies)

	if serviceMeshSpec.ControlPlane.MetricsCollection == "Istio" {
		metricsCollection, errMetrics := feature.CreateFeature("mesh-metrics-collection").
			For(s.DSCInitializationSpec).
			Manifests(
				path.Join(templatesDir, "metrics-collection"),
			).
			PreConditions(
				servicemesh.EnsureServiceMeshInstalled,
			).
			Load()
		if errMetrics != nil {
			return errMetrics
		}
		s.Features = append(s.Features, metricsCollection)
	}

	return nil
}<|MERGE_RESOLUTION|>--- conflicted
+++ resolved
@@ -69,11 +69,7 @@
 	smcpCreation, errSmcp := feature.CreateFeature("mesh-control-plane-creation").
 		For(s.DSCInitializationSpec).
 		Manifests(
-<<<<<<< HEAD
-			path.Join(templatesDir, "/base"),
-=======
-			path.Join(rootDir, templatesDir, "base", "create-smcp.tmpl"),
->>>>>>> df0c15ae
+			path.Join(templatesDir, "base", "create-smcp.tmpl"),
 		).
 		PreConditions(
 			servicemesh.EnsureServiceMeshOperatorInstalled,
