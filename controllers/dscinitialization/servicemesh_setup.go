package dscinitialization

import (
	"path"
	"path/filepath"

	operatorv1 "github.com/openshift/api/operator/v1"
	corev1 "k8s.io/api/core/v1"

	dsciv1 "github.com/opendatahub-io/opendatahub-operator/v2/apis/dscinitialization/v1"
	"github.com/opendatahub-io/opendatahub-operator/v2/pkg/deploy"
	"github.com/opendatahub-io/opendatahub-operator/v2/pkg/feature"
	"github.com/opendatahub-io/opendatahub-operator/v2/pkg/feature/servicemesh"
)

func defineServiceMeshFeatures(f *feature.FeaturesInitializer) error {
	var rootDir = filepath.Join(feature.BaseOutputDir, f.DSCInitializationSpec.ApplicationsNamespace)
	if err := feature.CopyEmbeddedFiles("templates", rootDir); err != nil {
		return err
	}

	serviceMeshSpec := f.ServiceMesh

	smcpCreation, errSmcp := feature.CreateFeature("mesh-control-plane-creation").
		For(f.DSCInitializationSpec).
		Manifests(
			path.Join(rootDir, feature.ControlPlaneDir, "base", "control-plane.tmpl"),
		).
		PreConditions(
			servicemesh.EnsureServiceMeshOperatorInstalled,
			feature.CreateNamespace(serviceMeshSpec.ControlPlane.Namespace),
		).
		PostConditions(
			feature.WaitForPodsToBeReady(serviceMeshSpec.ControlPlane.Namespace),
		).
		Load()
	if errSmcp != nil {
		return errSmcp
	}
	f.Features = append(f.Features, smcpCreation)

	if serviceMeshSpec.ControlPlane.MetricsCollection == "Istio" {
		metricsCollection, errMetrics := feature.CreateFeature("service-mesh-monitoring").
			For(f.DSCInitializationSpec).
			Manifests(
				path.Join(rootDir, feature.MonitoringDir),
			).
			PreConditions(
				servicemesh.EnsureServiceMeshInstalled,
			).
			Load()
		if errMetrics != nil {
			return errMetrics
		}

		f.Features = append(f.Features, metricsCollection)
	}

	if oauth, err := feature.CreateFeature("control-plane-configure-oauth").
		For(f.DSCInitializationSpec).
		Manifests(
			path.Join(rootDir, feature.ControlPlaneDir, "base"),
			path.Join(rootDir, feature.ControlPlaneDir, "oauth"),
			path.Join(rootDir, feature.ControlPlaneDir, "filters"),
		).
		WithResources(
			servicemesh.SelfSignedCertificate,
			servicemesh.EnvoyOAuthSecrets,
		).
		WithData(servicemesh.ClusterDetails, servicemesh.OAuthConfig).
		PreConditions(
			servicemesh.EnsureServiceMeshInstalled,
		).
		PostConditions(
			feature.WaitForPodsToBeReady(serviceMeshSpec.ControlPlane.Namespace),
		).
		OnDelete(
			servicemesh.RemoveOAuthClient,
			servicemesh.RemoveTokenVolumes,
		).Load(); err != nil {
		return err
	} else {
		f.Features = append(f.Features, oauth)
	}

	if cfMaps, err := feature.CreateFeature("shared-config-maps").
		For(f.DSCInitializationSpec).
		WithResources(servicemesh.ConfigMaps).
		Load(); err != nil {
		return err
	} else {
		f.Features = append(f.Features, cfMaps)
	}

	if serviceMesh, err := feature.CreateFeature("app-add-namespace-to-service-mesh").
		For(f.DSCInitializationSpec).
		Manifests(
			path.Join(rootDir, feature.ControlPlaneDir, "smm.tmpl"),
			path.Join(rootDir, feature.ControlPlaneDir, "namespace.patch.tmpl"),
		).
		WithData(servicemesh.ClusterDetails).
		Load(); err != nil {
		return err
	} else {
		f.Features = append(f.Features, serviceMesh)
	}

	if gatewayRoute, err := feature.CreateFeature("create-gateway-route").
		For(f.DSCInitializationSpec).
		Manifests(
			path.Join(rootDir, feature.ControlPlaneDir, "routing"),
		).
		WithData(servicemesh.ClusterDetails).
		PostConditions(
			feature.WaitForPodsToBeReady(serviceMeshSpec.ControlPlane.Namespace),
		).
		Load(); err != nil {
		return err
	} else {
		f.Features = append(f.Features, gatewayRoute)
	}

	if dataScienceProjects, err := feature.CreateFeature("app-migrate-data-science-projects").
		For(f.DSCInitializationSpec).
		WithResources(servicemesh.MigratedDataScienceProjects).
		Load(); err != nil {
		return err
	} else {
		f.Features = append(f.Features, dataScienceProjects)
	}

	if extAuthz, err := feature.CreateFeature("control-plane-setup-external-authorization").
		For(f.DSCInitializationSpec).
		Manifests(
			path.Join(rootDir, feature.AuthDir, "auth-smm.tmpl"),
			path.Join(rootDir, feature.AuthDir, "base"),
			path.Join(rootDir, feature.AuthDir, "rbac"),
			path.Join(rootDir, feature.AuthDir, "mesh-authz-ext-provider.patch.tmpl"),
		).
		WithData(servicemesh.ClusterDetails).
		PreConditions(
			feature.EnsureCRDIsInstalled("authconfigs.authorino.kuadrant.io"),
			servicemesh.EnsureServiceMeshInstalled,
			feature.CreateNamespace(serviceMeshSpec.Auth.Namespace),
		).
		PostConditions(
			feature.WaitForPodsToBeReady(serviceMeshSpec.ControlPlane.Namespace),
			feature.WaitForPodsToBeReady(serviceMeshSpec.Auth.Namespace),
			func(f *feature.Feature) error {
				// We do not have the control over deployment resource creation.
				// It is created by Authorino operator using Authorino CR
				//
				// To make it part of Service Mesh we have to patch it with injection
				// enabled instead, otherwise it will not have proxy pod injected.
				return f.ApplyManifest(path.Join(rootDir, feature.AuthDir, "deployment.injection.patch.tmpl"))
			},
		).
		OnDelete(servicemesh.RemoveExtensionProvider).
		Load(); err != nil {
		return err
	} else {
		f.Features = append(f.Features, extAuthz)
	}

	return nil
}

func (r *DSCInitializationReconciler) configureServiceMesh(instance *dsciv1.DSCInitialization) error {
	shouldConfigureServiceMesh, err := deploy.ShouldConfigureServiceMesh(r.Client, &instance.Spec)
	if err != nil {
		return err
	}

	if shouldConfigureServiceMesh {
		serviceMeshInitializer := feature.NewFeaturesInitializer(&instance.Spec, defineServiceMeshFeatures)

		if err := serviceMeshInitializer.Prepare(); err != nil {
			r.Log.Error(err, "failed configuring service mesh resources")
			r.Recorder.Eventf(instance, corev1.EventTypeWarning, "DSCInitializationReconcileError", "failed configuring service mesh resources")

			return err
		}

		if err := serviceMeshInitializer.Apply(); err != nil {
			r.Log.Error(err, "failed applying service mesh resources")
			r.Recorder.Eventf(instance, corev1.EventTypeWarning, "DSCInitializationReconcileError", "failed applying service mesh resources")

			return err
		}
	}

	return nil
}

func (r *DSCInitializationReconciler) removeServiceMesh(instance *dsciv1.DSCInitialization) error {
	if instance.Spec.ServiceMesh.ManagementState == operatorv1.Managed {
		serviceMeshInitializer := feature.NewFeaturesInitializer(&instance.Spec, defineServiceMeshFeatures)

		if err := serviceMeshInitializer.Prepare(); err != nil {
			r.Log.Error(err, "failed configuring service mesh resources")
			r.Recorder.Eventf(instance, corev1.EventTypeWarning, "DSCInitializationReconcileError", "failed configuring service mesh resources")

			return err
		}

		if err := serviceMeshInitializer.Delete(); err != nil {
			r.Log.Error(err, "failed deleting service mesh resources")
			r.Recorder.Eventf(instance, corev1.EventTypeWarning, "DSCInitializationReconcileError", "failed deleting service mesh resources")

			return err
		}
	}

	return nil
<<<<<<< HEAD
=======
}

func configureServiceMeshFeatures(s *feature.FeaturesInitializer) error {
	var rootDir = filepath.Join(feature.BaseOutputDir, s.DSCInitializationSpec.ApplicationsNamespace)
	if err := feature.CopyEmbeddedFiles(templatesDir, rootDir); err != nil {
		return err
	}

	serviceMeshSpec := s.ServiceMesh

	smcpCreation, errSmcp := feature.CreateFeature("mesh-control-plane-creation").
		For(s.DSCInitializationSpec).
		Manifests(
			path.Join(rootDir, templatesDir, "/base"),
		).
		PreConditions(
			servicemesh.EnsureServiceMeshOperatorInstalled,
			feature.CreateNamespaceIfNotExists(serviceMeshSpec.ControlPlane.Namespace),
		).
		PostConditions(
			feature.WaitForPodsToBeReady(serviceMeshSpec.ControlPlane.Namespace),
		).
		Load()
	if errSmcp != nil {
		return errSmcp
	}
	s.Features = append(s.Features, smcpCreation)

	if serviceMeshSpec.ControlPlane.MetricsCollection == "Istio" {
		metricsCollection, errMetrics := feature.CreateFeature("mesh-metrics-collection").
			For(s.DSCInitializationSpec).
			Manifests(
				path.Join(rootDir, templatesDir, "metrics-collection"),
			).
			PreConditions(
				servicemesh.EnsureServiceMeshInstalled,
			).
			Load()
		if errMetrics != nil {
			return errMetrics
		}
		s.Features = append(s.Features, metricsCollection)
	}

	return nil
>>>>>>> 04560728
}<|MERGE_RESOLUTION|>--- conflicted
+++ resolved
@@ -28,7 +28,7 @@
 		).
 		PreConditions(
 			servicemesh.EnsureServiceMeshOperatorInstalled,
-			feature.CreateNamespace(serviceMeshSpec.ControlPlane.Namespace),
+			feature.CreateNamespaceIfNotExists(serviceMeshSpec.ControlPlane.Namespace),
 		).
 		PostConditions(
 			feature.WaitForPodsToBeReady(serviceMeshSpec.ControlPlane.Namespace),
@@ -141,7 +141,7 @@
 		PreConditions(
 			feature.EnsureCRDIsInstalled("authconfigs.authorino.kuadrant.io"),
 			servicemesh.EnsureServiceMeshInstalled,
-			feature.CreateNamespace(serviceMeshSpec.Auth.Namespace),
+			feature.CreateNamespaceIfNotExists(serviceMeshSpec.Auth.Namespace),
 		).
 		PostConditions(
 			feature.WaitForPodsToBeReady(serviceMeshSpec.ControlPlane.Namespace),
@@ -212,52 +212,4 @@
 	}
 
 	return nil
-<<<<<<< HEAD
-=======
-}
-
-func configureServiceMeshFeatures(s *feature.FeaturesInitializer) error {
-	var rootDir = filepath.Join(feature.BaseOutputDir, s.DSCInitializationSpec.ApplicationsNamespace)
-	if err := feature.CopyEmbeddedFiles(templatesDir, rootDir); err != nil {
-		return err
-	}
-
-	serviceMeshSpec := s.ServiceMesh
-
-	smcpCreation, errSmcp := feature.CreateFeature("mesh-control-plane-creation").
-		For(s.DSCInitializationSpec).
-		Manifests(
-			path.Join(rootDir, templatesDir, "/base"),
-		).
-		PreConditions(
-			servicemesh.EnsureServiceMeshOperatorInstalled,
-			feature.CreateNamespaceIfNotExists(serviceMeshSpec.ControlPlane.Namespace),
-		).
-		PostConditions(
-			feature.WaitForPodsToBeReady(serviceMeshSpec.ControlPlane.Namespace),
-		).
-		Load()
-	if errSmcp != nil {
-		return errSmcp
-	}
-	s.Features = append(s.Features, smcpCreation)
-
-	if serviceMeshSpec.ControlPlane.MetricsCollection == "Istio" {
-		metricsCollection, errMetrics := feature.CreateFeature("mesh-metrics-collection").
-			For(s.DSCInitializationSpec).
-			Manifests(
-				path.Join(rootDir, templatesDir, "metrics-collection"),
-			).
-			PreConditions(
-				servicemesh.EnsureServiceMeshInstalled,
-			).
-			Load()
-		if errMetrics != nil {
-			return errMetrics
-		}
-		s.Features = append(s.Features, metricsCollection)
-	}
-
-	return nil
->>>>>>> 04560728
 }