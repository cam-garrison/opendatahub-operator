package dscinitialization

import (
	"context"
	b64 "encoding/base64"
	"fmt"
	"path/filepath"
	"strings"

	operatorv1 "github.com/openshift/api/operator/v1"
	routev1 "github.com/openshift/api/route/v1"
	appsv1 "k8s.io/api/apps/v1"
	corev1 "k8s.io/api/core/v1"
	apierrs "k8s.io/apimachinery/pkg/api/errors"
	metav1 "k8s.io/apimachinery/pkg/apis/meta/v1"
	ctrl "sigs.k8s.io/controller-runtime"
	"sigs.k8s.io/controller-runtime/pkg/client"

	dsci "github.com/opendatahub-io/opendatahub-operator/v2/apis/dscinitialization/v1"
	"github.com/opendatahub-io/opendatahub-operator/v2/pkg/cluster"
	"github.com/opendatahub-io/opendatahub-operator/v2/pkg/common"
	"github.com/opendatahub-io/opendatahub-operator/v2/pkg/deploy"
	"github.com/opendatahub-io/opendatahub-operator/v2/pkg/upgrade"
)

// +kubebuilder:rbac:groups="route.openshift.io",resources=routers/metrics,verbs=get
// +kubebuilder:rbac:groups="route.openshift.io",resources=routers/federate,verbs=get
// +kubebuilder:rbac:groups="image.openshift.io",resources=registry/metrics,verbs=get

var (
	ComponentName           = "monitoring"
	alertManagerPath        = filepath.Join(deploy.DefaultManifestPath, ComponentName, "alertmanager")
	prometheusManifestsPath = filepath.Join(deploy.DefaultManifestPath, ComponentName, "prometheus", "base")
	prometheusConfigPath    = filepath.Join(deploy.DefaultManifestPath, ComponentName, "prometheus", "apps")
	networkpolicyPath       = filepath.Join(deploy.DefaultManifestPath, ComponentName, "networkpolicy")
	NameConsoleLink         = "console"
	NamespaceConsoleLink    = "openshift-console"
)

// only when reconcile on DSCI CR, initial set to true
// if reconcile from monitoring, initial set to false, skip blackbox and rolebinding.
func (r *DSCInitializationReconciler) configureManagedMonitoring(ctx context.Context, dscInit *dsci.DSCInitialization, initial string) error {
	if initial == "init" {
		// configure Blackbox exporter
		if err := configureBlackboxExporter(ctx, dscInit, r); err != nil {
			return fmt.Errorf("error in configureBlackboxExporter: %w", err)
		}
	}
	if initial == "revertbackup" {
		// TODO: implement with a better solution
		// to have - before component name is to filter out the real rules file line
		// e.g line of "workbenches-recording.rules: |"
		err := common.MatchLineInFile(filepath.Join(prometheusConfigPath, "prometheus-configs.yaml"),
			map[string]string{
				"(.*)-(.*)workbenches(.*).rules":                     "",
				"(.*)-(.*)rhods-dashboard(.*).rules":                 "",
				"(.*)-(.*)codeflare(.*).rules":                       "",
				"(.*)-(.*)data-science-pipelines-operator(.*).rules": "",
				"(.*)-(.*)model-mesh(.*).rules":                      "",
				"(.*)-(.*)odh-model-controller(.*).rules":            "",
				"(.*)-(.*)ray(.*).rules":                             "",
			})
		if err != nil {
			r.Log.Error(err, "error to remove previous enabled component rules")
			return err
		}
	}

	// configure Alertmanager
	if err := configureAlertManager(ctx, dscInit, r); err != nil {
		return fmt.Errorf("error in configureAlertManager: %w", err)
	}

	// configure Prometheus
	if err := configurePrometheus(ctx, dscInit, r); err != nil {
		return fmt.Errorf("error in configurePrometheus: %w", err)
	}

	if initial == "init" {
		err := cluster.UpdatePodSecurityRolebinding(r.Client, dscInit.Spec.Monitoring.Namespace, "redhat-ods-monitoring")
		if err != nil {
			return fmt.Errorf("error to update monitoring security rolebinding: %w", err)
		}
	}

	r.Log.Info("Success: finish config managed monitoring stack!")
	return nil
}

func configureAlertManager(ctx context.Context, dsciInit *dsci.DSCInitialization, r *DSCInitializationReconciler) error {
	// Get Deadmansnitch secret
	deadmansnitchSecret, err := r.waitForManagedSecret(ctx, "redhat-rhods-deadmanssnitch", dsciInit.Spec.Monitoring.Namespace)
	if err != nil {
		r.Log.Error(err, "error getting deadmansnitch secret from namespace "+dsciInit.Spec.Monitoring.Namespace)
		return err
	}
	// r.Log.Info("Success: got deadmansnitch secret")

	// Get PagerDuty Secret
	pagerDutySecret, err := r.waitForManagedSecret(ctx, "redhat-rhods-pagerduty", dsciInit.Spec.Monitoring.Namespace)
	if err != nil {
		r.Log.Error(err, "error getting pagerduty secret from namespace "+dsciInit.Spec.Monitoring.Namespace)
		return err
	}
	// r.Log.Info("Success: got pagerduty secret")

	// Get Smtp Secret
	smtpSecret, err := r.waitForManagedSecret(ctx, "redhat-rhods-smtp", dsciInit.Spec.Monitoring.Namespace)
	if err != nil {
		r.Log.Error(err, "error getting smtp secret from namespace "+dsciInit.Spec.Monitoring.Namespace)
		return err
	}
	// r.Log.Info("Success: got smtp secret")

	// Replace variables in alertmanager configmap for the initial time
	// TODO: Following variables can later be exposed by the API
	err = common.ReplaceInFile(filepath.Join(alertManagerPath, "alertmanager-configs.yaml"),
		map[string]string{
			"<snitch_url>":      string(deadmansnitchSecret.Data["SNITCH_URL"]),
			"<pagerduty_token>": string(pagerDutySecret.Data["PAGERDUTY_KEY"]),
			"<smtp_host>":       string(smtpSecret.Data["host"]),
			"<smtp_port>":       string(smtpSecret.Data["port"]),
			"<smtp_username>":   string(smtpSecret.Data["username"]),
			"<smtp_password>":   string(smtpSecret.Data["password"]),
		})
	if err != nil {
		r.Log.Error(err, "error to inject data to alertmanager-configs.yaml")
		return err
	}
	// r.Log.Info("Success: inject alertmanage-configs.yaml")

	// special handling for dev-mod
	consolelinkDomain, err := common.GetDomain(r.Client, NameConsoleLink, NamespaceConsoleLink)
	if err != nil {
		return fmt.Errorf("error getting console route URL : %w", err)
	}
	if strings.Contains(consolelinkDomain, "devshift.org") {
		r.Log.Info("inject alertmanage-configs.yaml for dev mode1")
		err = common.ReplaceInFile(filepath.Join(alertManagerPath, "alertmanager-configs.yaml"),
			map[string]string{
				"@devshift.net": "@rhmw.io",
			})
		if err != nil {
			r.Log.Error(err, "error to replace data for dev mode1 to alertmanager-configs.yaml")
			return err
		}
	}
	if strings.Contains(consolelinkDomain, "aisrhods") {
		r.Log.Info("inject alertmanage-configs.yaml for dev mode2")
		err = common.ReplaceInFile(filepath.Join(alertManagerPath, "alertmanager-configs.yaml"),
			map[string]string{
				"receiver: PagerDuty": "receiver: alerts-sink",
			})
		if err != nil {
			r.Log.Error(err, "error to replace data for dev mode2 to alertmanager-configs.yaml")
			return err
		}
	}

	// r.Log.Info("Success: inject alertmanage-configs.yaml for dev mode")

	operatorNs, err := upgrade.GetOperatorNamespace()
	if err != nil {
		r.Log.Error(err, "error getting operator namespace for smtp secret")
		return err
	}
	// Get SMTP receiver email secret (assume operator namespace for managed service is not configurable)
	smtpEmailSecret, err := r.waitForManagedSecret(ctx, "addon-managed-odh-parameters", operatorNs)
	if err != nil {
		return fmt.Errorf("error getting smtp receiver email secret: %w", err)
	}
	// r.Log.Info("Success: got smpt email secret")
	// replace smtpEmailSecret in alertmanager-configs.yaml
	if err = common.MatchLineInFile(filepath.Join(alertManagerPath, "alertmanager-configs.yaml"),
		map[string]string{
			"- to: ": "- to: " + string(smtpEmailSecret.Data["notification-email"]),
		},
	); err != nil {
		r.Log.Error(err, "error to update with new notification-email")
		return err
	}
	// r.Log.Info("Success: update alertmanage-configs.yaml with email")
	err = deploy.DeployManifestsFromPath(r.Client, dsciInit, alertManagerPath, dsciInit.Spec.Monitoring.Namespace, "alertmanager", true)
	if err != nil {
		r.Log.Error(err, "error to deploy manifests", "path", alertManagerPath)
		return err
	}
	// r.Log.Info("Success: update alertmanager with manifests")

	// Create alertmanager-proxy secret
	if err := createMonitoringProxySecret(r.Client, "alertmanager-proxy", dsciInit); err != nil {
		r.Log.Error(err, "error to create secret alertmanager-proxy")
		return err
	}
	// r.Log.Info("Success: create alertmanager-proxy secret")
	return nil
}

func configurePrometheus(ctx context.Context, dsciInit *dsci.DSCInitialization, r *DSCInitializationReconciler) error {
	// Update rolebinding-viewer
	err := common.ReplaceInFile(filepath.Join(prometheusManifestsPath, "prometheus-rolebinding-viewer.yaml"),
		map[string]string{
			"<odh_monitoring_project>": dsciInit.Spec.Monitoring.Namespace,
		})
	if err != nil {
		r.Log.Error(err, "error to inject data to prometheus-rolebinding-viewer.yaml")
		return err
	}
	// Update prometheus-config for dashboard, dsp and workbench
	consolelinkDomain, err := common.GetDomain(r.Client, NameConsoleLink, NamespaceConsoleLink)
	if err != nil {
<<<<<<< HEAD
		return fmt.Errorf("error getting console route URL : %v", err)
	} else {
		err = common.ReplaceInFile(filepath.Join(prometheusConfigPath, "prometheus-configs.yaml"),
			map[string]string{
				"<odh_application_namespace>": dsciInit.Spec.ApplicationsNamespace,
				"<odh_monitoring_project>":    dsciInit.Spec.Monitoring.Namespace,
				"<console_domain>":            consolelinkDomain,
			})
		if err != nil {
			r.Log.Error(err, "error to inject data to prometheus-configs.yaml")
			return err
		}
=======
		return fmt.Errorf("error getting console route URL : %w", err)
	}
	err = common.ReplaceStringsInFile(filepath.Join(prometheusConfigPath, "prometheus-configs.yaml"),
		map[string]string{
			"<odh_application_namespace>": dsciInit.Spec.ApplicationsNamespace,
			"<odh_monitoring_project>":    dsciInit.Spec.Monitoring.Namespace,
			"<console_domain>":            consolelinkDomain,
		})
	if err != nil {
		r.Log.Error(err, "error to inject data to prometheus-configs.yaml")
		return err
>>>>>>> 918055bb
	}

	// Deploy prometheus manifests from prometheus/apps
	if err = deploy.DeployManifestsFromPath(
		r.Client,
		dsciInit,
		prometheusConfigPath,
		dsciInit.Spec.Monitoring.Namespace,
		"prometheus",
		dsciInit.Spec.Monitoring.ManagementState == operatorv1.Managed); err != nil {
		r.Log.Error(err, "error to deploy manifests for prometheus configs", "path", prometheusConfigPath)
		return err
	}
	// r.Log.Info("Success: create prometheus configmap 'prometheus'")

	// Get prometheus configmap
	prometheusConfigMap := &corev1.ConfigMap{}
	err = r.Client.Get(ctx, client.ObjectKey{
		Namespace: dsciInit.Spec.Monitoring.Namespace,
		Name:      "prometheus",
	}, prometheusConfigMap)
	if err != nil {
		r.Log.Error(err, "error to get configmap 'prometheus'")
		return err
	}
	// r.Log.Info("Success: got prometheus configmap")

	// Get encoded prometheus data from configmap 'prometheus'
	prometheusData, err := common.GetMonitoringData(fmt.Sprint(prometheusConfigMap.Data))
	if err != nil {
		r.Log.Error(err, "error to get prometheus data")
		return err
	}
	// r.Log.Info("Success: read encoded prometheus data from prometheus.yml in configmap")

	// Get alertmanager host
	alertmanagerRoute := &routev1.Route{}
	err = r.Client.Get(ctx, client.ObjectKey{
		Namespace: dsciInit.Spec.Monitoring.Namespace,
		Name:      "alertmanager",
	}, alertmanagerRoute)
	if err != nil {
		r.Log.Error(err, "error to get alertmanager route")
		return err
	}
	// r.Log.Info("Success: got alertmanager route")

	// Get alertmanager configmap
	alertManagerConfigMap := &corev1.ConfigMap{}
	err = r.Client.Get(ctx, client.ObjectKey{
		Namespace: dsciInit.Spec.Monitoring.Namespace,
		Name:      "alertmanager",
	}, alertManagerConfigMap)
	if err != nil {
		r.Log.Error(err, "error to get configmap 'alertmanager'")
		return err
	}
	// r.Log.Info("Success: got configmap 'alertmanager'")

	alertmanagerData, err := common.GetMonitoringData(alertManagerConfigMap.Data["alertmanager.yml"])
	if err != nil {
		r.Log.Error(err, "error to get encoded alertmanager data from alertmanager.yml")
		return err
	}
	// r.Log.Info("Success: read alertmanager data from alertmanage.yml")

	// Update prometheus deployment with alertmanager and prometheus data
	err = common.ReplaceInFile(filepath.Join(prometheusManifestsPath, "prometheus-deployment.yaml"),
		map[string]string{
			"<set_alertmanager_host>": alertmanagerRoute.Spec.Host,
		})
	if err != nil {
		r.Log.Error(err, "error to inject set_alertmanager_host to prometheus-deployment.yaml")
		return err
	}
	// r.Log.Info("Success: update set_alertmanager_host in prometheus-deployment.yaml")
	err = common.MatchLineInFile(filepath.Join(prometheusManifestsPath, "prometheus-deployment.yaml"),
		map[string]string{
			"alertmanager: ": "alertmanager: " + alertmanagerData,
			"prometheus: ":   "prometheus: " + prometheusData,
		})
	if err != nil {
		r.Log.Error(err, "error to update annotations in prometheus-deployment.yaml")
		return err
	}
	// r.Log.Info("Success: update annotations in prometheus-deployment.yaml")

	// final apply prometheus manifests including prometheus deployment
	// Check if Prometheus deployment from legacy version exists(check for initContainer)
	// Need to delete wait-for-deployment initContainer
	existingPromDep := &appsv1.Deployment{}
	err = r.Client.Get(context.TODO(), client.ObjectKey{
		Namespace: dsciInit.Spec.Monitoring.Namespace,
		Name:      "prometheus",
	}, existingPromDep)
	if err != nil {
		if !apierrs.IsNotFound(err) {
			return err
		}
	}
	if len(existingPromDep.Spec.Template.Spec.InitContainers) > 0 {
		err = r.Client.Delete(context.TODO(), existingPromDep)
		if err != nil {
			return fmt.Errorf("error deleting legacy prometheus deployment %w", err)
		}
	}

	err = deploy.DeployManifestsFromPath(r.Client, dsciInit, prometheusManifestsPath,
		dsciInit.Spec.Monitoring.Namespace, "prometheus", true)
	if err != nil {
		r.Log.Error(err, "error to deploy manifests for prometheus", "path", prometheusManifestsPath)
		return err
	}

	// Create prometheus-proxy secret
	if err := createMonitoringProxySecret(r.Client, "prometheus-proxy", dsciInit); err != nil {
		return err
	}
	// r.Log.Info("Success: create prometheus-proxy secret")
	return nil
}

func configureBlackboxExporter(ctx context.Context, dsciInit *dsci.DSCInitialization, r *DSCInitializationReconciler) error {
	consoleRoute := &routev1.Route{}
	err := r.Client.Get(ctx, client.ObjectKey{Name: "console", Namespace: "openshift-console"}, consoleRoute)
	if err != nil {
		if !apierrs.IsNotFound(err) {
			return err
		}
	}

	// Check if Blackbox exporter deployment from legacy version exists(check for initContainer)
	// Need to delete wait-for-deployment initContainer
	existingBlackboxExp := &appsv1.Deployment{}
	err = r.Client.Get(context.TODO(), client.ObjectKey{
		Namespace: dsciInit.Spec.Monitoring.Namespace,
		Name:      "blackbox-exporter",
	}, existingBlackboxExp)
	if err != nil {
		if !apierrs.IsNotFound(err) {
			return err
		}
	}
	if len(existingBlackboxExp.Spec.Template.Spec.InitContainers) > 0 {
		err = r.Client.Delete(context.TODO(), existingBlackboxExp)
		if err != nil {
			return fmt.Errorf("error deleting legacy blackbox deployment %w", err)
		}
	}

	blackBoxPath := filepath.Join(deploy.DefaultManifestPath, "monitoring", "blackbox-exporter")
	if apierrs.IsNotFound(err) || strings.Contains(consoleRoute.Spec.Host, "redhat.com") {
		if err := deploy.DeployManifestsFromPath(r.Client,
			dsciInit,
			filepath.Join(blackBoxPath, "internal"),
			dsciInit.Spec.Monitoring.Namespace,
			"blackbox-exporter",
			dsciInit.Spec.Monitoring.ManagementState == operatorv1.Managed); err != nil {
			r.Log.Error(err, "error to deploy manifests: %w", "error", err)
			return err
		}
	} else {
		if err := deploy.DeployManifestsFromPath(r.Client,
			dsciInit,
			filepath.Join(blackBoxPath, "external"),
			dsciInit.Spec.Monitoring.Namespace,
			"blackbox-exporter",
			dsciInit.Spec.Monitoring.ManagementState == operatorv1.Managed); err != nil {
			r.Log.Error(err, "error to deploy manifests: %w", "error", err)
			return err
		}
	}
	return nil
}

func createMonitoringProxySecret(cli client.Client, name string, dsciInit *dsci.DSCInitialization) error {
	sessionSecret, err := GenerateRandomHex(32)
	if err != nil {
		return err
	}

	desiredProxySecret := &corev1.Secret{
		ObjectMeta: metav1.ObjectMeta{
			Name:      name,
			Namespace: dsciInit.Spec.Monitoring.Namespace,
		},
		Data: map[string][]byte{
			"session_secret": []byte(b64.StdEncoding.EncodeToString(sessionSecret)),
		},
	}

	foundProxySecret := &corev1.Secret{}
	err = cli.Get(context.TODO(), client.ObjectKey{Name: name, Namespace: dsciInit.Spec.Monitoring.Namespace}, foundProxySecret)
	if err != nil {
		if apierrs.IsNotFound(err) {
			// Set Controller reference
			err = ctrl.SetControllerReference(dsciInit, desiredProxySecret, cli.Scheme())
			if err != nil {
				return err
			}
			err = cli.Create(context.TODO(), desiredProxySecret)
			if err != nil && !apierrs.IsAlreadyExists(err) {
				return err
			}
		} else {
			return err
		}
	}
	return nil
}

func (r *DSCInitializationReconciler) configureCommonMonitoring(dsciInit *dsci.DSCInitialization) error {
	// configure segment.io
	segmentPath := filepath.Join(deploy.DefaultManifestPath, "monitoring", "segment")
	if err := deploy.DeployManifestsFromPath(
		r.Client,
		dsciInit,
		segmentPath,
		dsciInit.Spec.ApplicationsNamespace,
		"segment-io",
		dsciInit.Spec.Monitoring.ManagementState == operatorv1.Managed); err != nil {
		r.Log.Error(err, "error to deploy manifests under "+segmentPath)
		return err
	}
	// configure monitoring base
	monitoringBasePath := filepath.Join(deploy.DefaultManifestPath, "monitoring", "base")
	err := common.ReplaceInFile(filepath.Join(monitoringBasePath, "rhods-servicemonitor.yaml"),
		map[string]string{
			"<odh_monitoring_project>": dsciInit.Spec.Monitoring.Namespace,
		})
	if err != nil {
		r.Log.Error(err, "error to inject namespace to common monitoring")

		return err
	}
	// do not set monitoring namespace here, it is hardcoded by manifests
	if err := deploy.DeployManifestsFromPath(
		r.Client,
		dsciInit,
		monitoringBasePath,
		"",
		"monitoring-base",
		dsciInit.Spec.Monitoring.ManagementState == operatorv1.Managed); err != nil {
		r.Log.Error(err, "error to deploy manifests under "+monitoringBasePath)
		return err
	}
	return nil
}<|MERGE_RESOLUTION|>--- conflicted
+++ resolved
@@ -209,23 +209,9 @@
 	// Update prometheus-config for dashboard, dsp and workbench
 	consolelinkDomain, err := common.GetDomain(r.Client, NameConsoleLink, NamespaceConsoleLink)
 	if err != nil {
-<<<<<<< HEAD
-		return fmt.Errorf("error getting console route URL : %v", err)
-	} else {
-		err = common.ReplaceInFile(filepath.Join(prometheusConfigPath, "prometheus-configs.yaml"),
-			map[string]string{
-				"<odh_application_namespace>": dsciInit.Spec.ApplicationsNamespace,
-				"<odh_monitoring_project>":    dsciInit.Spec.Monitoring.Namespace,
-				"<console_domain>":            consolelinkDomain,
-			})
-		if err != nil {
-			r.Log.Error(err, "error to inject data to prometheus-configs.yaml")
-			return err
-		}
-=======
 		return fmt.Errorf("error getting console route URL : %w", err)
 	}
-	err = common.ReplaceStringsInFile(filepath.Join(prometheusConfigPath, "prometheus-configs.yaml"),
+	err = common.ReplaceInFile(filepath.Join(prometheusConfigPath, "prometheus-configs.yaml"),
 		map[string]string{
 			"<odh_application_namespace>": dsciInit.Spec.ApplicationsNamespace,
 			"<odh_monitoring_project>":    dsciInit.Spec.Monitoring.Namespace,
@@ -234,7 +220,6 @@
 	if err != nil {
 		r.Log.Error(err, "error to inject data to prometheus-configs.yaml")
 		return err
->>>>>>> 918055bb
 	}
 
 	// Deploy prometheus manifests from prometheus/apps
