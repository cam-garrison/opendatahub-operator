--- conflicted
+++ resolved
@@ -16,6 +16,7 @@
 	"sigs.k8s.io/controller-runtime/pkg/client"
 
 	dsci "github.com/opendatahub-io/opendatahub-operator/v2/apis/dscinitialization/v1"
+	"github.com/opendatahub-io/opendatahub-operator/v2/pkg/cluster"
 	"github.com/opendatahub-io/opendatahub-operator/v2/pkg/common"
 	"github.com/opendatahub-io/opendatahub-operator/v2/pkg/deploy"
 	"github.com/opendatahub-io/opendatahub-operator/v2/pkg/upgrade"
@@ -62,7 +63,7 @@
 	}
 
 	if initial == "init" {
-		err := common.UpdatePodSecurityRolebinding(r.Client, []string{"redhat-ods-monitoring"}, dscInit.Spec.Monitoring.Namespace)
+		err := cluster.UpdatePodSecurityRolebinding(r.Client, dscInit.Spec.Monitoring.Namespace, "redhat-ods-monitoring")
 		if err != nil {
 			return fmt.Errorf("error to update monitoring security rolebinding: %w", err)
 		}
@@ -103,7 +104,7 @@
 
 	// Replace variables in alertmanager configmap for the initial time
 	// TODO: Following variables can later be exposed by the API
-	err = common.ReplaceStringsInFile(filepath.Join(alertManagerPath, "alertmanager-configs.yaml"),
+	err = common.ReplaceInFile(filepath.Join(alertManagerPath, "alertmanager-configs.yaml"),
 		map[string]string{
 			"<snitch_url>":      string(deadmansnitchSecret.Data["SNITCH_URL"]),
 			"<pagerduty_token>": string(pagerDutySecret.Data["PAGERDUTY_KEY"]),
@@ -155,31 +156,15 @@
 	if err := createMonitoringProxySecret(r.Client, "alertmanager-proxy", dsciInit); err != nil {
 		r.Log.Error(err, "error to create secret alertmanager-proxy")
 
-<<<<<<< HEAD
-	// Update prometheus manifests
-	err = common.ReplaceInFile(filepath.Join(prometheusManifestsPath, "prometheus.yaml"),
-		map[string]string{
-			"<set_alertmanager_host>":    alertmanagerRoute.Spec.Host,
-			"<alertmanager_config_hash>": alertmanagerData,
-			"<prometheus_config_hash>":   prometheusData,
-		})
-	if err != nil {
-		r.Log.Error(err, "error to inject data to prometheus.yaml manifests")
-=======
->>>>>>> a1521bf8
 		return err
 	}
 	// r.Log.Info("Success: create alertmanager-proxy secret")
 	return nil
 }
 
-<<<<<<< HEAD
-	err = common.ReplaceInFile(filepath.Join(prometheusManifestsPath, "prometheus-viewer-rolebinding.yaml"),
-=======
 func configurePrometheus(ctx context.Context, dsciInit *dsci.DSCInitialization, r *DSCInitializationReconciler) error { //nolint:funlen
 	// Update rolebinding-viewer
-	if err := common.ReplaceStringsInFile(filepath.Join(prometheusManifestsPath, "prometheus-rolebinding-viewer.yaml"),
->>>>>>> a1521bf8
+	if err := common.ReplaceInFile(filepath.Join(prometheusManifestsPath, "prometheus-rolebinding-viewer.yaml"),
 		map[string]string{
 			"<odh_monitoring_project>": dsciInit.Spec.Monitoring.Namespace,
 		}); err != nil {
@@ -193,7 +178,7 @@
 	if err != nil {
 		return fmt.Errorf("error getting console route URL : %v", err)
 	} else {
-		if err = common.ReplaceStringsInFile(filepath.Join(prometheusConfigPath, "prometheus-configs.yaml"),
+		if err = common.ReplaceInFile(filepath.Join(prometheusConfigPath, "prometheus-configs.yaml"),
 			map[string]string{
 				"<odh_application_namespace>": dsciInit.Spec.ApplicationsNamespace,
 				"<odh_monitoring_project>":    dsciInit.Spec.Monitoring.Namespace,
@@ -266,14 +251,8 @@
 		return err
 	}
 
-<<<<<<< HEAD
-	// Replace variables in alertmanager configmap
-	// TODO: Following variables can later be exposed by the API
-	err = common.ReplaceInFile(filepath.Join(deploy.DefaultManifestPath, "monitoring", "alertmanager", "alertmanager-configs.yaml"),
-=======
 	// Update prometheus deployment with alertmanager and prometheus data
-	if err = common.ReplaceStringsInFile(filepath.Join(prometheusManifestsPath, "prometheus-deployment.yaml"),
->>>>>>> a1521bf8
+	if err = common.ReplaceInFile(filepath.Join(prometheusManifestsPath, "prometheus-deployment.yaml"),
 		map[string]string{
 			"<set_alertmanager_host>": alertmanagerRoute.Spec.Host,
 		}); err != nil {
@@ -396,7 +375,7 @@
 	}
 
 	// configure monitoring base
-	err := common.ReplaceStringsInFile(filepath.Join(deploy.DefaultManifestPath, "monitoring", "base", "rhods-servicemonitor.yaml"),
+	err := common.ReplaceInFile(filepath.Join(deploy.DefaultManifestPath, "monitoring", "base", "rhods-servicemonitor.yaml"),
 		map[string]string{
 			"<odh_monitoring_project>": dsciInit.Spec.Monitoring.Namespace,
 		})
