<<<<<<< HEAD
=======
//nolint:ireturn //reason: return T which is expected to be satisfying client.Object interface
>>>>>>> 1268f3c0
package status

import (
	"context"
	"fmt"

	"k8s.io/client-go/util/retry"
	"sigs.k8s.io/controller-runtime/pkg/client"
)

// Reporter handles condition reporting for a given object.
// The logic of how the given condition should be calculated is defined by the determineCondition function.
type Reporter[T client.Object] struct {
	object             T
	client             client.Client
	determineCondition DetermineCondition[T]
}

// DetermineCondition is a function that allow to define how condition should be set.
// It can use err if available to set faulty condition.
// It should return a SaveStatusFunc which will be used to update the status of the object.
type DetermineCondition[T client.Object] func(err error) SaveStatusFunc[T]

// NewStatusReporter creates r new Reporter with all required fields.
func NewStatusReporter[T client.Object](cli client.Client, object T, determine DetermineCondition[T]) *Reporter[T] {
	return &Reporter[T]{
		object:             object,
		client:             cli,
		determineCondition: determine,
	}
}

// ReportCondition updates the status of the object using the determineCondition function.
func (r *Reporter[T]) ReportCondition(optionalErr error) (T, error) {
	return UpdateWithRetry[T](context.Background(), r.client, r.object, r.determineCondition(optionalErr))
}

// SaveStatusFunc is a function that allow to define custom logic of updating status of a concrete resource object.
type SaveStatusFunc[T client.Object] func(saved T)

// UpdateWithRetry updates the status of object using passed function and retries on conflict.
func UpdateWithRetry[T client.Object](ctx context.Context, cli client.Client, original T, update SaveStatusFunc[T]) (T, error) {
	saved, ok := original.DeepCopyObject().(T)
	if !ok {
		return *new(T), fmt.Errorf("failed to deep copy object")
	}
	err := retry.RetryOnConflict(retry.DefaultRetry, func() error {
		if err := cli.Get(ctx, client.ObjectKeyFromObject(original), saved); err != nil {
			return err
		}

		update(saved)

		// Return err itself here (not wrapped inside another error)
		// so that RetryOnConflict can identify it correctly.
		return cli.Status().Update(ctx, saved)
	})

	return saved, err
}<|MERGE_RESOLUTION|>--- conflicted
+++ resolved
@@ -1,7 +1,4 @@
-<<<<<<< HEAD
-=======
 //nolint:ireturn //reason: return T which is expected to be satisfying client.Object interface
->>>>>>> 1268f3c0
 package status
 
 import (
