--- conflicted
+++ resolved
@@ -23,8 +23,8 @@
 	Status FeatureTrackerStatus `json:"status,omitempty"`
 }
 
-<<<<<<< HEAD
 type FeaturePhase string
+type OwnerType string
 
 const (
 	FeatureCreated   FeaturePhase = "FeatureCreated"
@@ -34,14 +34,10 @@
 	ProcessTemplates FeaturePhase = "ProcessTemplates"
 	ApplyManifests   FeaturePhase = "ApplyManifests"
 	PostConditions   FeaturePhase = "FeaturePostConditions"
-=======
-type OwnerType string
+	ComponentType    OwnerType    = "Component"
+	DSCIType         OwnerType    = "DSCI"
+)
 
-const (
-	ComponentType OwnerType = "Component"
-	DSCIType      OwnerType = "DSCI"
->>>>>>> 591a2912
-)
 
 func (s *FeatureTracker) ToOwnerReference() metav1.OwnerReference {
 	return metav1.OwnerReference{
