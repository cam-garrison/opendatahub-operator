run:
  deadline: 10m
  skip-dirs:
    - apis

linters-settings:
  gocyclo:
    min-complexity: 30
  lll:
    line-length: 180
  gci:
    sections:
      - standard
      - default
      - prefix(github.com/opendatahub-io/opendatahub-operator)
      - blank
      - dot
    skip-generated: false
    custom-order: true
  errcheck:
    check-type-assertions: true
  exhaustive:
    check:
      - switch
    default-signifies-exhaustive: true
  funlen:
    lines: 100
    statements: 100
    ignore-comments: true
  nolintlint:
    allow-no-explanation: [ funlen, lll ]
    require-specific: true
linters:
  enable-all: true
  disable:
    - containedctx # detects struct contained context.Context field
    - deadcode # deprecated
    - depguard # [replaced by gomodguard] checks if package imports are in a list of acceptable packages
    - exhaustivestruct # Prevents empty struct. We use a lot of these so I think it is safe to disable.
    - exhaustruct # Prevents empty struct. We use a lot of these so I think it is safe to disable.c
    - forbidigo
    - gochecknoglobals # Prevents use of global vars.
    - gofumpt
    - golint # deprecated
    - gomnd # Doesnot allow hardcoded numbers
    - gomoddirectives # Doesnot allow replace in go mod file
    - ifshort # deprecated
    - interfacer
    - maligned # deprecated
    - nestif
    - nilnil
    - nosnakecase # snakecase is used in a lot of places. Need to check if that is required.
    - paralleltest # [too many false positives] detects missing usage of t.Parallel() method in your Go test
    - scopelint # deprecated
<<<<<<< HEAD
    - structcheck # deprecated, but also causing weird formatting/autofixes issues with removing nolint directives for other linters
=======
    - structcheck # deprecated
>>>>>>> 1268f3c0
    - tagliatelle
    - varcheck # deprecated
    - varnamelen # doesnot allow shorter names like c,k etc. But golang prefers short named vars.
    - wsl # [too strict and mostly code is not more readable] whitespace linter forces you to use empty lines
    - wrapcheck # check if this is required. Prevents direct return of err.

    # Need to check
    - nlreturn # [too strict and mostly code is not more readable] checks for a new line before return and branch statements to increase code clarity
    - goerr113 # [too strict] checks the errors handling expressions
    - contextcheck # Requires to pass context to all function.
    
    # To be fixed
    - gocognit # https://github.com/opendatahub-io/opendatahub-operator/issues/709
    - cyclop   # https://github.com/opendatahub-io/opendatahub-operator/issues/709
    - funlen   # https://github.com/opendatahub-io/opendatahub-operator/issues/709
    - godox    # https://github.com/opendatahub-io/opendatahub-operator/issues/699

issues:
  exclude-rules:
    - path: tests/*/(.+)_test\.go
      linters:
        - typecheck
        - dupl<|MERGE_RESOLUTION|>--- conflicted
+++ resolved
@@ -52,11 +52,7 @@
     - nosnakecase # snakecase is used in a lot of places. Need to check if that is required.
     - paralleltest # [too many false positives] detects missing usage of t.Parallel() method in your Go test
     - scopelint # deprecated
-<<<<<<< HEAD
-    - structcheck # deprecated, but also causing weird formatting/autofixes issues with removing nolint directives for other linters
-=======
     - structcheck # deprecated
->>>>>>> 1268f3c0
     - tagliatelle
     - varcheck # deprecated
     - varnamelen # doesnot allow shorter names like c,k etc. But golang prefers short named vars.
